[package]
name = "trustchain-ffi"
version = "0.1.0"
authors = ["Trustchain Devs"]
edition = "2021"

[lib]
crate-type = ["cdylib", "staticlib"]

# See more keys and their definitions at https://doc.rust-lang.org/cargo/reference/manifest.html

[dependencies]
trustchain-core = { path = "../trustchain-core" }
trustchain-ion = { path = "../trustchain-ion" }
trustchain-api = { path = "../trustchain-api" }

anyhow = "1.0"
<<<<<<< HEAD
did-ion = {git="https://github.com/alan-turing-institute/ssi.git", branch="modify-encode-sign-jwt"}
flutter_rust_bridge = "1"
=======
chrono = "0.4.26"
did-ion="0.1.0"
# Fixed to same version used to generate bridge: `flutter_rust_bridge_codegen@1.64.0`
flutter_rust_bridge = "=1.64.0"
>>>>>>> bcac76bd
lazy_static="1.4.0"
serde = { version = "1.0", features = ["derive"] }
serde_json = "1.0"
ssi = {git="https://github.com/alan-turing-institute/ssi.git", branch="modify-encode-sign-jwt", features = ["http-did", "secp256k1"]}
thiserror="1.0"
tokio = { version = "1.14.0", features = ["rt-multi-thread"] }
toml="0.7.2"<|MERGE_RESOLUTION|>--- conflicted
+++ resolved
@@ -15,15 +15,10 @@
 trustchain-api = { path = "../trustchain-api" }
 
 anyhow = "1.0"
-<<<<<<< HEAD
+chrono = "0.4.26"
 did-ion = {git="https://github.com/alan-turing-institute/ssi.git", branch="modify-encode-sign-jwt"}
-flutter_rust_bridge = "1"
-=======
-chrono = "0.4.26"
-did-ion="0.1.0"
 # Fixed to same version used to generate bridge: `flutter_rust_bridge_codegen@1.64.0`
 flutter_rust_bridge = "=1.64.0"
->>>>>>> bcac76bd
 lazy_static="1.4.0"
 serde = { version = "1.0", features = ["derive"] }
 serde_json = "1.0"
