pub mod config;
<<<<<<< HEAD
pub mod gui;
pub mod mobile;
mod mobile_bridge;
=======
// TODO: uncomment on gui and mobile feature branches
// pub mod gui;
// pub mod mobile;
>>>>>>> 4162d5a7
<|MERGE_RESOLUTION|>--- conflicted
+++ resolved
@@ -1,10 +1,4 @@
 pub mod config;
-<<<<<<< HEAD
-pub mod gui;
+// pub mod gui;
 pub mod mobile;
-mod mobile_bridge;
-=======
-// TODO: uncomment on gui and mobile feature branches
-// pub mod gui;
-// pub mod mobile;
->>>>>>> 4162d5a7
+mod mobile_bridge;