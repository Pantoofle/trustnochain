--- conflicted
+++ resolved
@@ -1,7 +1,4 @@
-<<<<<<< HEAD
-=======
 mod data;
->>>>>>> e40be4af
 pub mod resolver;
 mod utils;
 
