--- conflicted
+++ resolved
@@ -18,7 +18,6 @@
     });
 }
 
-<<<<<<< HEAD
 /// From did-ion: https://docs.rs/did-ion/0.1.0/src/did_ion/sidetree.rs.html
 const MULTIHASH_SHA2_256_PREFIX: &[u8] = &[0x12];
 const MULTIHASH_SHA2_256_SIZE: &[u8] = &[0x20];
@@ -50,7 +49,8 @@
 /// [`DATA_ENCODING_SCHEME`](https://identity.foundation/sidetree/spec/v1.0.0/#data-encoding-scheme)
 fn data_encoding_scheme(data: &[u8]) -> String {
     base64::encode_config(data, base64::URL_SAFE_NO_PAD)
-=======
+}
+
 /// Gets the path for storing operations and creates directories if they do not exist.
 pub fn get_operations_path() -> Result<PathBuf, Box<dyn std::error::Error>> {
     let path: String = std::env::var(TRUSTCHAIN_DATA)?;
@@ -63,7 +63,6 @@
 /// Returns the suffix of a short-form DID.
 pub fn get_did_suffix(did: &str) -> &str {
     did.split(':').last().unwrap()
->>>>>>> 97315958
 }
 
 /// [`JSON_CANONICALIZATION_SCHEME`](https://identity.foundation/sidetree/spec/v1.0.0/#json-canonicalization-scheme)
