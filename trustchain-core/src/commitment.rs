use serde_json::{json, Value};
use ssi::{
    did::{Document, ServiceEndpoint},
    jwk::JWK,
};
use thiserror::Error;

use crate::utils::{json_contains, type_of, HasEndpoints, HasKeys};
use crate::verifier::Timestamp;

/// Type for commitment result.
pub type CommitmentResult<T> = Result<T, CommitmentError>;

/// An error relating to Commitment verification.
#[derive(Error, Debug)]
pub enum CommitmentError {
    /// Data decoding error.
    #[error("Data decoding error.")]
    DataDecodingError,
    /// Failed to compute hash.
    #[error("Failed to compute hash.")]
    FailedToComputeHash,
    /// Failed hash verification.
    #[error("Failed hash verification. Computed hash not equal to target.")]
    FailedHashVerification(String),
    /// Failed content verification.
    #[error("Failed content verification. Expected data {0} not found in candidate: {1}.")]
    FailedContentVerification(String, String),
    /// Empty iterated commitment.
    #[error("Failed verification. Empty iterated commitment.")]
    EmptyChainedCommitment,
    /// No expected data present.
    #[error("Failed retrieval of expected data. Empty expected data.")]
    EmptyExpectedData,
    /// Wrapped serde JSON deserialization error.
    #[error("Failed to deserialize.")]
    FailedToDeserialize(serde_json::Error),
}

impl From<serde_json::Error> for CommitmentError {
    fn from(err: serde_json::Error) -> Self {
        CommitmentError::FailedToDeserialize(err)
    }
}

/// A cryptographic commitment with no expected data content.
pub trait TrivialCommitment {
    /// Gets the hasher (as a function pointer).
    fn hasher(&self) -> fn(&[u8]) -> CommitmentResult<String>;
    /// Gets the candidate data.
    fn candidate_data(&self) -> &[u8];
    /// Gets the candidate data decoder (function).
    fn decode_candidate_data(&self) -> fn(&[u8]) -> CommitmentResult<Value>;
    /// A closure for filtering candidate data. By default there is no filtering.
    fn filter(&self) -> Option<Box<dyn Fn(serde_json::Value) -> CommitmentResult<Value>>> {
        None
    }
    // TODO: consider all replacements hash() and commitment_content()
    // For both of these two functions, get rid of these "helper" methods and
    // instead make the "inner" calls directly on the commitment object, e.g.
    // instead of:
    // commitment.hash()
    // we should use:
    // commitment.hasher()(commitment.candidate_data())
    //
    // and instead of:
    // commitment.commitment_content()
    // we should use:
    // commitment.decode_candidate_data()(commitment.candidate_data())

    /// Computes the hash (commitment). This method should not be overridden by implementors.
    fn hash(&self) -> CommitmentResult<String> {
        // Call the hasher on the candidate data.
        self.hasher()(self.candidate_data())
    }
    /// Gets the data content that the hash verifiably commits to. This method should not be overridden by implementors.
    fn commitment_content(&self) -> CommitmentResult<Value> {
        self.decode_candidate_data()(self.candidate_data())
    }
    // See https://users.rust-lang.org/t/is-there-a-way-to-move-a-trait-object/707 for Box<Self> hint.
    /// Converts this TrivialCommitment to a Commitment.
    fn to_commitment(self: Box<Self>, expected_data: serde_json::Value) -> Box<dyn Commitment>;
}

/// A cryptographic commitment with expected data content.
pub trait Commitment: TrivialCommitment {
    /// Gets the expected data.
<<<<<<< HEAD
    fn expected_data(&self) -> &serde_json::Value;
=======
    fn expected_data(&self) -> CommitmentResult<&Value>;
>>>>>>> 06d9c7a3

    /// Verifies that the expected data is found in the candidate data.
    fn verify_content(&self) -> CommitmentResult<()> {
        // Get the decoded candidate data.
        let unfiltered_candidate_data = match self.commitment_content() {
            Ok(x) => x,
            Err(e) => {
                eprintln!("Failed to verify content. Data decoding error: {}", e);
                return Err(CommitmentError::DataDecodingError);
            }
        };

        // Optionally filter the candidate data.
        let optional_filter = self.filter();
        let candidate_data: serde_json::Value = match &optional_filter {
            Some(filter) => match filter(unfiltered_candidate_data.clone()) {
                Ok(x) => x,
                Err(e) => {
                    eprintln!("Failed to verify content. Data decoding error: {}", e);
                    return Err(CommitmentError::DataDecodingError);
                }
            },
            None => unfiltered_candidate_data.clone(),
        };

        // Check that the unfiltered candidate data contains the filtered data
        // (to ensure no pollution from the filter closture).
        if optional_filter.is_some() && !json_contains(&unfiltered_candidate_data, &candidate_data)
        {
            return Err(CommitmentError::FailedContentVerification(
                self.expected_data().to_string(),
                candidate_data.to_string(),
            ));
        }

        // Verify the content.
        if !json_contains(&candidate_data, self.expected_data()) {
            return Err(CommitmentError::FailedContentVerification(
                self.expected_data().to_string(),
                candidate_data.to_string(),
            ));
        }
        Ok(())
    }

    /// Verifies the commitment.
    fn verify(&self, target: &str) -> CommitmentResult<()> {
        // Verify the content.
        self.verify_content()?;
        // Verify the target by comparing with the computed hash.
        if self.hash()?.ne(target) {
            return Err(CommitmentError::FailedHashVerification(type_of(&self)));
        }
        Ok(())
    }
}

/// A chain of commitments in which the target in the n'th commitment
/// is identical to the expected data in the (n+1)'th commitment
pub trait CommitmentChain: Commitment {
    /// Gets the sequence of commitments.
    fn commitments(&self) -> &Vec<Box<dyn Commitment>>;

    /// Gets the sequence of commitments as a mutable reference.
    fn mut_commitments(&mut self) -> &mut Vec<Box<dyn Commitment>>;

    /// Appends a TrivialCommitment to extend this IterableCommitment.
    ///
    /// The appended commitment must be endowed with expected data identical
    /// to the hash of this commitment, so the resulting iterable
    /// commitment is itself a commitment to the same expected data.
    fn append(&mut self, trivial_commitment: Box<dyn TrivialCommitment>) -> CommitmentResult<()>;
}

/// A chain of commitments in which the hash of the n'th commitment
/// is identical to the expected data in the (n+1)'th commitment.
pub struct ChainedCommitment {
    commitments: Vec<Box<dyn Commitment>>,
}

impl ChainedCommitment {
    pub fn new(commitment: Box<dyn Commitment>) -> Self {
        let commitments: Vec<Box<dyn Commitment>> = vec![commitment];
        Self { commitments }
    }
}

impl TrivialCommitment for ChainedCommitment {
    fn hasher(&self) -> fn(&[u8]) -> CommitmentResult<String> {
        // The hasher of a chained commitment is that of the last in the sequence.
        self.commitments()
            .last()
            .expect("Unexpected empty commitment chain.")
            .hasher()
    }

    fn candidate_data(&self) -> &[u8] {
        // Use as_ref to avoid consuming the Some() value from first().
        self.commitments
            .first()
            .as_ref()
            .expect("Unexpected empty commitment chain.")
            .candidate_data()
    }

    fn decode_candidate_data(&self) -> fn(&[u8]) -> CommitmentResult<Value> {
        self.commitments()
            .first()
            .expect("Unexpected empty commitment chain.")
            .decode_candidate_data()
    }

    fn hash(&self) -> CommitmentResult<String> {
        // The hash of a chained commitment is that of the last in the sequence.
        self.commitments()
            .last()
            .ok_or(CommitmentError::EmptyChainedCommitment)?
            .hash()
    }

    fn to_commitment(self: Box<Self>, _expected_data: serde_json::Value) -> Box<dyn Commitment> {
        self
    }
}

impl Commitment for ChainedCommitment {
<<<<<<< HEAD
    fn expected_data(&self) -> &serde_json::Value {
=======
    fn expected_data(&self) -> CommitmentResult<&Value> {
>>>>>>> 06d9c7a3
        // The chained commitment commits to the expected data in the first of the
        // sequence of commitments. Must cast here to avoid infinite recursion.
        self.commitments().first().unwrap().expected_data()
    }

    /// Verifies an IteratedCommitment by verifying each of its constituent commitments.
    fn verify(&self, target: &str) -> CommitmentResult<()> {
        // Verify the content.
        self.verify_content()?;

        // Verify each commitment in the sequence.
        let commitments = self.commitments();
        if commitments.is_empty() {
            return Err(CommitmentError::EmptyChainedCommitment);
        }
        let mut it = self.commitments().iter();
        let mut commitment = it.next().unwrap();

        while let Some(&next) = it.next().as_ref() {
            // The target for the current commitment is the expected data of the next one.
            let this_target = match next.expected_data() {
                serde_json::Value::String(x) => x,
                _ => {
                    eprintln!("Unhandled JSON Value variant. Expected String.");
                    return Err(CommitmentError::DataDecodingError);
                }
            };
            commitment.verify(this_target)?;
            commitment = next;
        }
        // Verify the last commitment in the sequence against the given target.
        commitment.verify(target)?;
        Ok(())
    }
}

impl CommitmentChain for ChainedCommitment {
    fn commitments(&self) -> &Vec<Box<dyn Commitment>> {
        &self.commitments
    }

    fn mut_commitments(&mut self) -> &mut Vec<Box<dyn Commitment>> {
        &mut self.commitments
    }

    fn append(&mut self, trivial_commitment: Box<dyn TrivialCommitment>) -> CommitmentResult<()> {
        // Set the expected data in the appended commitment to be the hash of this commitment.
        // This ensures that the composition still commits to the expected data.
        let expected_data = json!(self.hash()?);
        let new_commitment = trivial_commitment.to_commitment(expected_data);

        self.mut_commitments().push(new_commitment);
        Ok(())
    }
}

pub trait DIDCommitment: Commitment {
    /// Gets the DID.
    fn did(&self) -> &str;
    /// Gets the DID Document.
    fn did_document(&self) -> &Document;
    /// Gets the keys in the candidate data.
    fn candidate_keys(&self) -> Option<Vec<JWK>> {
        self.did_document().get_keys()
    }
    /// Gets the endpoints in the candidate data.
    fn candidate_endpoints(&self) -> Option<Vec<ServiceEndpoint>> {
        self.did_document().get_endpoints()
    }
    /// Get the candidate data in which we expect to find a timestamp.
    fn timestamp_candidate_data(&self) -> CommitmentResult<&[u8]>;
    /// Gets the decoder (function) for the timestamp candidate data.
    fn decode_timestamp_candidate_data(
        &self,
    ) -> CommitmentResult<fn(&[u8]) -> CommitmentResult<Value>>;
}

/// A Commitment whose expected data is a Unix time and hasher
/// and candidate data are obtained from a given DIDCommitment.
pub struct TimestampCommitment {
    timestamp: Timestamp,
    expected_data: Option<serde_json::Value>,
    hasher: fn(&[u8]) -> CommitmentResult<String>,
    candidate_data: Vec<u8>,
    decode_candidate_data: fn(&[u8]) -> CommitmentResult<Value>,
}

impl TimestampCommitment {
    /// Constructs a TimestampCommitment from a given DIDCommitment, with a Unix
    /// timestamp as expected data.
    pub fn new(
        did_commitment: &dyn DIDCommitment,
        expected_data: Timestamp,
    ) -> CommitmentResult<Self> {
        // Note the expected data in the TimestampCommitment is the timestamp, but the
        // hasher & candidate data are identical to those in the DIDCommitment. Therefore,
        // by verifying both the DIDCommitment and the TimestampCommitment we confirm
        // that the *same* hash commits to *both* the DID Document data and the timestamp.

        // The decoded candidate data must contain the timestamp such that it is found
        // by the json_contains function, otherwise the content verification will fail.

        // TODO (consider at end of PR): the hasher, candidate_data and decoder (function) need to
        // come from the *last*
        // commitment in the DIDCommitment chain. But in general DIDCommitment is a Commitment,
        // but not necessarily a CommitmentChain, so we need to implement the "last commitment" code
        // in trustchain-ion.
        // Therefore, DIDCommitment must have overridden methods for hasher(), candidate_data() and
        // decode_candidate_data(). Just do this in trustchain-ion commitment.rs and we're done.
        // BUT that won't work because DIDCommitment is implemented (in trustchain-ion) for
        // IONCommitment, which is *both* a CommitmentChain *and* a DIDCommitment.
        // So it needs to be a CommitmentChain for verifying the pub keys & endpoints
        // and at the same time a TimestampCommitment.
        Ok(Self {
            timestamp: expected_data,
            expected_data: Some(json!(expected_data)),
            hasher: did_commitment.hasher(),
            candidate_data: did_commitment.timestamp_candidate_data()?.to_vec(),
            decode_candidate_data: did_commitment.decode_timestamp_candidate_data()?,
        })
    }

    // TODO: remove if unused?
    /// Gets the timestamp as a Unix time.
    fn timestamp(&self) -> Timestamp {
        self.timestamp
    }
}
// TODO; enforce empty impossinle
impl TrivialCommitment for TimestampCommitment {
    fn hasher(&self) -> fn(&[u8]) -> CommitmentResult<String> {
        self.hasher
    }

    fn candidate_data(&self) -> &[u8] {
        &self.candidate_data
    }

    fn decode_candidate_data(&self) -> fn(&[u8]) -> CommitmentResult<Value> {
        self.decode_candidate_data
    }

    fn to_commitment(self: Box<Self>, expected_data: serde_json::Value) -> Box<dyn Commitment> {
        if !expected_data.eq(self.expected_data()) {
            panic!("Attempted modification of expected timestamp data not permitted.");
        }
        self
    }
}

impl Commitment for TimestampCommitment {
<<<<<<< HEAD
    fn expected_data(&self) -> &serde_json::Value {
        self.expected_data.as_ref().unwrap()
=======
    fn expected_data(&self) -> CommitmentResult<&Value> {
        self.expected_data
            .as_ref()
            .ok_or(CommitmentError::EmptyExpectedData)
>>>>>>> 06d9c7a3
    }
}<|MERGE_RESOLUTION|>--- conflicted
+++ resolved
@@ -85,11 +85,7 @@
 /// A cryptographic commitment with expected data content.
 pub trait Commitment: TrivialCommitment {
     /// Gets the expected data.
-<<<<<<< HEAD
     fn expected_data(&self) -> &serde_json::Value;
-=======
-    fn expected_data(&self) -> CommitmentResult<&Value>;
->>>>>>> 06d9c7a3
 
     /// Verifies that the expected data is found in the candidate data.
     fn verify_content(&self) -> CommitmentResult<()> {
@@ -216,11 +212,7 @@
 }
 
 impl Commitment for ChainedCommitment {
-<<<<<<< HEAD
     fn expected_data(&self) -> &serde_json::Value {
-=======
-    fn expected_data(&self) -> CommitmentResult<&Value> {
->>>>>>> 06d9c7a3
         // The chained commitment commits to the expected data in the first of the
         // sequence of commitments. Must cast here to avoid infinite recursion.
         self.commitments().first().unwrap().expected_data()
@@ -372,14 +364,8 @@
 }
 
 impl Commitment for TimestampCommitment {
-<<<<<<< HEAD
     fn expected_data(&self) -> &serde_json::Value {
+        // Safe to unwrap as a complete commitment must have expected data
         self.expected_data.as_ref().unwrap()
-=======
-    fn expected_data(&self) -> CommitmentResult<&Value> {
-        self.expected_data
-            .as_ref()
-            .ok_or(CommitmentError::EmptyExpectedData)
->>>>>>> 06d9c7a3
     }
 }