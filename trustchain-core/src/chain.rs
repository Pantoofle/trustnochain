use crate::display::PrettyDID;
use crate::resolver::Resolver;
use crate::utils::{canonicalize, decode, decode_verify, extract_keys, hash};
use crate::ROOT_EVENT_TIME_2378493;
use chrono::{TimeZone, Utc};
use serde::{Deserialize, Serialize};
use ssi::did_resolve::Metadata;
use ssi::{
    did::Document,
    did_resolve::{DIDResolver, DocumentMetadata},
    one_or_many::OneOrMany,
};
use std::collections::HashMap;
use std::fmt;
use thiserror::Error;

/// An error relating to a DID chain.
#[derive(Error, Debug, PartialEq, Eq, PartialOrd, Ord)]
pub enum ChainError {
    /// Resolution of DID failed.
    #[error("Failed to resolve DID: {0}.")]
    ResolutionFailure(String),
    /// Multiple controllers for a DID.
    #[error("Found multiple controllers in DID: {0}.")]
    MultipleControllers(String),
    /// No proof value present.
    #[error("No proof could be retrieved from document metadata.")]
    FailureToGetProof,
    /// Failure to verify JWT.
    #[error("No keys are valid for the JWT provided.")]
    InvalidKeys,
    /// Failure to verify payload.
    #[error("Payload of JWT does not match reconstructed payload.")]
    InvalidPayload,
}

/// A chain of DIDs.
pub trait Chain {
    /// Returns the length of the DID chain.
    fn len(&self) -> usize;
    /// Returns the level of the given DID in the chain.
    fn level(&self, did: &str) -> Option<usize>;
    /// Gets the root DID.
    fn root(&self) -> &str;
    /// Gets the leaf node DID.
    fn leaf(&self) -> &str;
    /// Gets the next upstream DID.
    fn upstream(&self, did: &str) -> Option<&String>;
    /// Gets the next downstream DID.
    fn downstream(&self, did: &str) -> Option<&String>;
    /// Gets data for the given DID.
    fn data(&self, did: &str) -> Option<&(Document, DocumentMetadata)>;
    /// Verify all of the proofs in the chain.
    fn verify_proofs(&self) -> Result<(), ChainError>;
    /// Return view of chain in correct order
    fn as_vec(&self) -> &Vec<String>;
}

/// Gets proof from DocumentMetadata.
fn get_proof(doc_meta: &DocumentMetadata) -> Result<&str, ChainError> {
    // Get property set
    if let Some(property_set) = doc_meta.property_set.as_ref() {
        // Get proof
        if let Some(Metadata::Map(proof)) = property_set.get("proof") {
            // Get proof value
            if let Some(Metadata::String(proof_value)) = proof.get("proofValue") {
                Ok(proof_value)
            } else {
                Err(ChainError::FailureToGetProof)
            }
        } else {
            Err(ChainError::FailureToGetProof)
        }
    } else {
        Err(ChainError::FailureToGetProof)
    }
}

/// Max width in chars for printing
const MAX_WIDTH: usize = 79;

/// A struct for a chain of DIDs.
#[derive(Debug, Serialize, Deserialize, Clone)]
pub struct DIDChain {
    // A map from DID strings to resolved tuples.
    did_map: HashMap<String, (Document, DocumentMetadata)>,

    // Vector to keep track of the level of each DID.
    level_vec: Vec<String>,
}

<<<<<<< HEAD
fn truncate(s: &str, max_chars: usize) -> String {
    match s.char_indices().nth(max_chars) {
        None => s.to_string(),
        Some((idx, _)) => s[..idx - 3].to_string() + "...",
    }
}

fn get_service_endpoint_string(doc: &Document) -> Option<String> {
    match doc.select_service("TrustchainID") {
        Some(Service {
            service_endpoint: Some(OneOrMany::One(ServiceEndpoint::URI(service_endpoint))),
            ..
        }) => Some(service_endpoint.to_string()),
        _ => None,
    }
}

/// Struct for displaying DID in a box.
pub struct PrettyDID {
    did: String,
    level: usize,
    endpoint: Option<String>,
    max_width: usize,
}

/// Max width in chars for printing
const MAX_WIDTH: usize = 79;

impl PrettyDID {
    pub fn new(doc: &Document, level: usize, max_width: usize) -> Self {
        let endpoint = get_service_endpoint_string(doc);
        Self {
            did: doc.id.to_string(),
            level,
            endpoint,
            max_width,
        }
    }
    fn get_width(&self) -> usize {
        format!(" DID: {} ", self.did).len().min(self.max_width)
    }
    fn get_text_width(&self) -> usize {
        self.get_width() - 2
    }
    fn get_strings(&self) -> [String; 3] {
        let text_width = self.get_text_width();
        let level_string = truncate(&format!("Level: {}", self.level), text_width);
        let did_string = truncate(&format!("DID: {}", self.did), text_width);
        let endpoint_string = match &self.endpoint {
            Some(s) => truncate(&format!("Endpoint: {}", s), text_width),
            _ => truncate(&format!("Endpoint: {}", ""), text_width),
        };
        [level_string, did_string, endpoint_string]
    }
    pub fn to_node_string(&self) -> String {
        let strings = self.get_strings();
        strings.join("\n")
    }
}

impl fmt::Display for PrettyDID {
    fn fmt(&self, f: &mut fmt::Formatter) -> fmt::Result {
        // Style:
        // "+---------------+"
        // "| level: ...    |"
        // "| did: ...      |"  ✔
        // "| endpoint: ... |"
        // "+---------------+"
        let box_width = self.get_width();
        let text_width = box_width - 2;
        let [level_string, did_string, endpoint_string] = self.get_strings();
        writeln!(f, "+{}+", "-".repeat(box_width))?;
        writeln!(f, "| {0:<1$} |   ", level_string, text_width)?;
        writeln!(f, "| {0:<1$} |  ✅", did_string, text_width)?;
        writeln!(f, "| {0:<1$} |   ", endpoint_string, text_width)?;
        writeln!(f, "+{}+", "-".repeat(box_width))?;
        Ok(())
    }
}

=======
>>>>>>> 737ef998
impl fmt::Display for DIDChain {
    fn fmt(&self, f: &mut fmt::Formatter) -> fmt::Result {
        // Style:
        // "+----------------+"
        // "| PrettyDID: ... |"  ✅
        // "+----------------+"
        //        ⛓⛓⛓⛓
        // "+----------------+"
        // "| PrettyDID: ... |"  ✅
        // "+----------------+"
        let box_width = format!(" DID: {} ", self.root()).len().min(MAX_WIDTH);
<<<<<<< HEAD
        // let title = "₿ DON'T TRUST, VERIFY! ₿";
        // writeln!(f, "{0:^1$}\n", title, box_width + 2)?;
=======
>>>>>>> 737ef998
        for (i, did) in self.level_vec.iter().enumerate() {
            let doc = &self.data(did).unwrap().0;
            if i == 0 {
                writeln!(
                    f,
                    "{0:^1$}",
                    format!(
                        "🕑 Root timestamp: {0} 🕑",
                        Utc.timestamp(ROOT_EVENT_TIME_2378493 as i64, 0)
                    ),
                    box_width
                )?;
            }
            write!(f, "{}", PrettyDID::new(doc, i, MAX_WIDTH))?;
            let link_string = "⛓⛓⛓⛓";
            if self.downstream(did).is_some() {
                writeln!(f, "{0:^1$}", link_string, box_width)?;
                writeln!(f, "{0:^1$}", link_string, box_width)?;
            }
        }
        Ok(())
    }
}

impl DIDChain {
    // Public constructor.
    pub fn new<T: DIDResolver + Sync + Send>(
        did: &str,
        resolver: &Resolver<T>,
    ) -> Result<Self, ChainError> {
        // Construct an empty chain.
        let mut chain = DIDChain::empty();

        // Start from the passed DID.
        let mut ddid: String = did.to_string();

        // Loop up the DID chain until the root is reached or an error occurs.
        loop {
            // Resolve the current DID.
            let resolved = resolver.resolve_as_result(&ddid);

            if let Ok((_, Some(ddoc), Some(ddoc_meta))) = resolved {
                // Clone the controller information before moving ddoc into the chain.
                let controller = ddoc.controller.to_owned();

                // Prepend the current DID to the chain.
                chain.prepend((ddoc, ddoc_meta));

                // Extract the controller from the DID document.
                // If there is no controller, this is the root.
                // If there is more than one controller, return an error.
                let udid = match controller {
                    None => {
                        chain.level_vec.reverse();
                        return Ok(chain);
                    }
                    Some(x) => match x.to_owned() {
                        OneOrMany::One(udid) => udid,
                        OneOrMany::Many(_) => return Err(ChainError::MultipleControllers(ddid)),
                    },
                };

                // If ddid is not the root, return to start of loop on the controller's DID.
                ddid = udid;
            } else {
                // If any resolution attempt fails, return an error.
                return Err(ChainError::ResolutionFailure(ddid));
            }
        }
    }

    /// Private constructor of an empty DIDChain.
    fn empty() -> Self {
        Self {
            did_map: HashMap::<String, (Document, DocumentMetadata)>::new(),
            level_vec: Vec::<String>::new(),
        }
    }

    /// Prepend a DID to the chain.
    fn prepend(&mut self, tuple: (Document, DocumentMetadata)) {
        let (doc, doc_meta) = tuple;
        self.level_vec.push(doc.id.to_owned());
        self.did_map.insert(doc.id.to_owned(), (doc, doc_meta));
    }
}

impl Chain for DIDChain {
    fn as_vec(&self) -> &Vec<String> {
        &self.level_vec
    }

    fn len(&self) -> usize {
        self.level_vec.len().to_owned()
    }

    fn level(&self, did: &str) -> Option<usize> {
        if !&self.level_vec.contains(&did.to_owned()) {
            return None;
        }

        // Subtract level vector index from the length.
        let index = self.level_vec.iter().position(|x| x == did).unwrap();
        Some(index)
    }

    fn root(&self) -> &str {
        self.level_vec.first().expect("Empty chain!")
    }

    fn leaf(&self) -> &str {
        self.level_vec.last().expect("Empty chain!")
    }

    fn verify_proofs(&self) -> Result<(), ChainError> {
        // TODO: verify signatures in parallel.

        // Start from the leaf node.
        let mut did = self.leaf();

        while did != self.root() {
            // 0. Get the DID & its data.
            let (did_doc, did_doc_meta) = self.data(did).unwrap();

            // Get the upstream DID & its data.
            let udid = &self.upstream(did).unwrap();
            let (udid_doc, _) = self.data(udid).unwrap();

            // Extract the controller proof from the document metadata.
            let proof = get_proof(did_doc_meta)?;

            // TODO: consider whether to use detached JWS instead making verification one step.
            // 1. Reconstruct the actual payload.
            let actual_payload = hash(&canonicalize(&did_doc).unwrap());

            // Decode the payload from the proof
            let decoded_payload = decode(proof);

            if let Ok(decoded_payload) = decoded_payload {
                if actual_payload != decoded_payload {
                    return Err(ChainError::InvalidPayload);
                }
            } else {
                return Err(ChainError::InvalidPayload);
            }

            // 2. Check the keys
            // Get keys
            let keys = extract_keys(udid_doc);

            // Check at least one key valid
            let mut one_valid_key = false;
            for key in &keys {
                match decode_verify(proof, key) {
                    Ok(_) => {
                        one_valid_key = true;
                        break;
                    }
                    Err(_) => continue,
                };
            }
            match one_valid_key {
                true => (),
                false => return Err(ChainError::InvalidKeys),
            }

            // 3. Set: did <- udid
            did = udid;
        }
        Ok(())
    }

    /// Returns the DID immediately upstream from the given DID in the chain.
    fn upstream(&self, did: &str) -> Option<&String> {
        let index = self.level_vec.iter().position(|x| x == did).unwrap();
        if index != 0 {
            let index_prev = index - 1;
            self.level_vec.get(index_prev)
        } else {
            None
        }
    }
    /// Returns the DID immediately downstream from the given DID in the chain.
    fn downstream(&self, did: &str) -> Option<&String> {
        let index = self.level_vec.iter().position(|x| x == did).unwrap();
        if index != self.level_vec.len() - 1 {
            let index_next = index + 1;
            self.level_vec.get(index_next)
        } else {
            None
        }
    }
    /// Returns a tuple of the `Document` and `DocumentMetadata` of a given DID in the chain.
    fn data(&self, did: &str) -> Option<&(Document, DocumentMetadata)> {
        self.did_map.get(did)
    }
}

#[cfg(test)]
pub mod tests {
    use ssi::jwk::JWK;

    use super::*;
    use crate::data::{
        TEST_ROOT_DOCUMENT, TEST_ROOT_DOCUMENT_METADATA, TEST_ROOT_PLUS_1_DOCUMENT,
        TEST_ROOT_PLUS_1_DOCUMENT_METADATA, TEST_ROOT_PLUS_2_DOCUMENT,
        TEST_ROOT_PLUS_2_DOCUMENT_METADATA, TEST_TRUSTCHAIN_DOCUMENT,
        TEST_TRUSTCHAIN_DOCUMENT_METADATA,
    };

    const ROOT_SIGNING_KEYS: &str = r##"
    [
        {
            "kty": "EC",
            "crv": "secp256k1",
            "x": "7ReQHHysGxbyuKEQmspQOjL7oQUqDTldTHuc9V3-yso",
            "y": "kWvmS7ZOvDUhF8syO08PBzEpEk3BZMuukkvEJOKSjqE"
        }
    ]
    "##;

    #[test]
    fn test_get_proof() -> Result<(), Box<dyn std::error::Error>> {
        let root_doc_meta: DocumentMetadata = serde_json::from_str(TEST_ROOT_DOCUMENT_METADATA)?;
        let root_plus_1_doc_meta: DocumentMetadata =
            serde_json::from_str(TEST_ROOT_PLUS_1_DOCUMENT_METADATA)?;
        let root_plus_2_doc_meta: DocumentMetadata =
            serde_json::from_str(TEST_ROOT_PLUS_2_DOCUMENT_METADATA)?;

        let root_proof = get_proof(&root_doc_meta);
        let root_plus_1_proof = get_proof(&root_plus_1_doc_meta);
        let root_plus_2_proof = get_proof(&root_plus_2_doc_meta);

        assert!(root_proof.is_err());
        assert!(root_plus_1_proof.is_ok());
        assert!(root_plus_2_proof.is_ok());
        Ok(())
    }

    #[test]
    fn test_extract_keys() -> Result<(), Box<dyn std::error::Error>> {
        let expected_root_keys: Vec<JWK> = serde_json::from_str(ROOT_SIGNING_KEYS)?;
        let root_doc: Document = serde_json::from_str(TEST_ROOT_DOCUMENT)?;
        let actual_root_keys = extract_keys(&root_doc);
        assert_eq!(actual_root_keys, expected_root_keys);
        Ok(())
    }

    // Helper function returns a resolved tuple.
    fn resolved_fixture(doc: &str, doc_meta: &str) -> (Document, DocumentMetadata) {
        (
            Document::from_json(doc).expect("Document failed to load."),
            serde_json::from_str(doc_meta).expect("Document metadata failed to load."),
        )
    }

    // Public helper function returns a chain of three DIDs to facilitate reuse in display module tests.
    pub fn test_chain() -> Result<DIDChain, Box<dyn std::error::Error>> {
        let mut chain = DIDChain::empty();

        let root_doc: Document = serde_json::from_str(TEST_ROOT_DOCUMENT)?;
        let level1_doc: Document = serde_json::from_str(TEST_ROOT_PLUS_1_DOCUMENT)?;
        let level2_doc: Document = serde_json::from_str(TEST_ROOT_PLUS_2_DOCUMENT)?;

        let root_doc_meta: DocumentMetadata = serde_json::from_str(TEST_ROOT_DOCUMENT_METADATA)?;
        let level1_doc_meta: DocumentMetadata =
            serde_json::from_str(TEST_ROOT_PLUS_1_DOCUMENT_METADATA)?;
        let level2_doc_meta: DocumentMetadata =
            serde_json::from_str(TEST_ROOT_PLUS_2_DOCUMENT_METADATA)?;

        chain.prepend((level2_doc, level2_doc_meta));
        chain.prepend((level1_doc, level1_doc_meta));
        chain.prepend((root_doc, root_doc_meta));
        chain.level_vec.reverse();
        Ok(chain)
    }

    // Helper function returns an invalid chain of three DIDs.
    fn test_invalid_chain() -> Result<DIDChain, Box<dyn std::error::Error>> {
        let mut chain = DIDChain::empty();

        let root_doc: Document = serde_json::from_str(TEST_ROOT_DOCUMENT)?;
        let level1_doc: Document = serde_json::from_str(TEST_TRUSTCHAIN_DOCUMENT)?;
        let level2_doc: Document = serde_json::from_str(TEST_ROOT_PLUS_2_DOCUMENT)?;

        let root_doc_meta: DocumentMetadata = serde_json::from_str(TEST_ROOT_DOCUMENT_METADATA)?;
        let level1_doc_meta: DocumentMetadata =
            serde_json::from_str(TEST_TRUSTCHAIN_DOCUMENT_METADATA)?;
        let level2_doc_meta: DocumentMetadata =
            serde_json::from_str(TEST_ROOT_PLUS_2_DOCUMENT_METADATA)?;

        chain.prepend((level2_doc, level2_doc_meta));
        chain.prepend((level1_doc, level1_doc_meta));
        chain.prepend((root_doc, root_doc_meta));
        chain.level_vec.reverse();
        Ok(chain)
    }

    #[test]
    fn test_len_level_prepend() {
        let mut target = DIDChain::empty();
        let expected_root_did = "did:ion:test:EiCClfEdkTv_aM3UnBBhlOV89LlGhpQAbfeZLFdFxVFkEg";

        // Check that the chain is initially empty.
        assert_eq!(target.len(), 0);
        assert!(target.level(expected_root_did).is_none());

        // Prepend a DID to the chain
        target.prepend(resolved_fixture(
            TEST_ROOT_DOCUMENT,
            TEST_ROOT_DOCUMENT_METADATA,
        ));

        // Check that the chain now has one node.
        assert_eq!(target.len(), 1);

        // Check that the HashMap key matches the DID.
        assert_eq!(target.did_map.len(), 1);
        assert!(target.did_map.contains_key(expected_root_did));

        // Check the level.
        assert!(target.level(expected_root_did).is_some());
        assert_eq!(target.level(expected_root_did).unwrap(), 0);

        // TODO: prepend another DID and repeat the above tests.
        let expected_ddid = "did:ion:test:EiBVpjUxXeSRJpvj2TewlX9zNF3GKMCKWwGmKBZqF6pk_A";
        // Prepend a DID to the chain
        target.prepend(resolved_fixture(
            TEST_ROOT_PLUS_1_DOCUMENT,
            TEST_ROOT_PLUS_1_DOCUMENT_METADATA,
        ));

        // Check that the chain now has one node.
        assert_eq!(target.len(), 2);

        // Check that the HashMap key matches the DID.
        assert_eq!(target.did_map.len(), 2);
        assert!(target.did_map.contains_key(expected_ddid));

        // Check the level.
        assert!(target.level(expected_ddid).is_some());
        assert_eq!(target.level(expected_ddid).unwrap(), 1);
    }

    #[test]
    fn test_as_vec() {
        let target = test_chain().unwrap();
        let expected_vec = vec![
            // ROOT DID
            "did:ion:test:EiCClfEdkTv_aM3UnBBhlOV89LlGhpQAbfeZLFdFxVFkEg".to_string(),
            // LEVEL ONE DID
            "did:ion:test:EiBVpjUxXeSRJpvj2TewlX9zNF3GKMCKWwGmKBZqF6pk_A".to_string(),
            // LEVEL TWO DID
            "did:ion:test:EiAtHHKFJWAk5AsM3tgCut3OiBY4ekHTf66AAjoysXL65Q".to_string(),
        ];
        assert_eq!(target.as_vec(), &expected_vec);
    }

    #[test]
    fn test_root() {
        let target = test_chain().unwrap();
        assert_eq!(
            target.root(),
            "did:ion:test:EiCClfEdkTv_aM3UnBBhlOV89LlGhpQAbfeZLFdFxVFkEg"
        )
    }

    #[test]
    fn test_leaf() {
        let target = test_chain().unwrap();
        assert_eq!(
            target.leaf(),
            "did:ion:test:EiAtHHKFJWAk5AsM3tgCut3OiBY4ekHTf66AAjoysXL65Q"
        )
    }

    #[test]
    fn test_verify_proofs() {
        let target = test_chain().unwrap();
        assert!(target.verify_proofs().is_ok());
        let target = test_invalid_chain().unwrap();
        assert!(target.verify_proofs().is_err());
    }

    #[test]
    fn test_level() {
        // Test the level returned for each node in the test chain
        let target = test_chain().unwrap();
        let expected_root_did = "did:ion:test:EiCClfEdkTv_aM3UnBBhlOV89LlGhpQAbfeZLFdFxVFkEg";
        assert_eq!(target.level(expected_root_did).unwrap(), 0);

        let expected_level1_did = "did:ion:test:EiBVpjUxXeSRJpvj2TewlX9zNF3GKMCKWwGmKBZqF6pk_A";
        let expected_level2_did = "did:ion:test:EiAtHHKFJWAk5AsM3tgCut3OiBY4ekHTf66AAjoysXL65Q";
        assert_eq!(target.level(expected_level1_did).unwrap(), 1);
        assert_eq!(target.level(expected_level2_did).unwrap(), 2);
    }

    #[test]
    fn test_upstream() {
        let target = test_chain().unwrap();
        let did = "did:ion:test:EiAtHHKFJWAk5AsM3tgCut3OiBY4ekHTf66AAjoysXL65Q";
        let expected_udid = "did:ion:test:EiBVpjUxXeSRJpvj2TewlX9zNF3GKMCKWwGmKBZqF6pk_A";
        let expected_uudid = "did:ion:test:EiCClfEdkTv_aM3UnBBhlOV89LlGhpQAbfeZLFdFxVFkEg";

        let target_udid = match target.upstream(did) {
            Some(s) => s,
            _ => panic!(),
        };
        assert_eq!(target_udid, expected_udid);

        let target_uudid = match target.upstream(target_udid) {
            Some(s) => s,
            _ => panic!(),
        };
        assert_eq!(target_uudid, expected_uudid);

        let target_uuudid = target.upstream(target_uudid);
        assert_eq!(target_uuudid, None);
    }

    #[test]
    fn test_downstream() {
        let target = test_chain().unwrap();
        let did = "did:ion:test:EiCClfEdkTv_aM3UnBBhlOV89LlGhpQAbfeZLFdFxVFkEg";
        let expected_ddid = "did:ion:test:EiBVpjUxXeSRJpvj2TewlX9zNF3GKMCKWwGmKBZqF6pk_A";
        let expected_dddid = "did:ion:test:EiAtHHKFJWAk5AsM3tgCut3OiBY4ekHTf66AAjoysXL65Q";

        match target.downstream(did) {
            Some(s) => assert_eq!(s, expected_ddid),
            _ => panic!(),
        };
        match target.downstream(target.downstream(did).unwrap()) {
            Some(s) => assert_eq!(s, expected_dddid),
            _ => panic!(),
        };
        assert!(target
            .downstream(target.downstream(target.downstream(did).unwrap()).unwrap())
            .is_none());
    }

    #[test]
    fn test_data() -> Result<(), Box<dyn std::error::Error>> {
        let target = test_chain().unwrap();
        let did = "did:ion:test:EiCClfEdkTv_aM3UnBBhlOV89LlGhpQAbfeZLFdFxVFkEg";
        let level1_did = "did:ion:test:EiBVpjUxXeSRJpvj2TewlX9zNF3GKMCKWwGmKBZqF6pk_A";
        let level2_did = "did:ion:test:EiAtHHKFJWAk5AsM3tgCut3OiBY4ekHTf66AAjoysXL65Q";

        let root_doc: Document = serde_json::from_str(TEST_ROOT_DOCUMENT)?;
        let level1_doc: Document = serde_json::from_str(TEST_ROOT_PLUS_1_DOCUMENT)?;
        let level2_doc: Document = serde_json::from_str(TEST_ROOT_PLUS_2_DOCUMENT)?;

        let root_doc_meta: DocumentMetadata = serde_json::from_str(TEST_ROOT_DOCUMENT_METADATA)?;
        let level1_doc_meta: DocumentMetadata =
            serde_json::from_str(TEST_ROOT_PLUS_1_DOCUMENT_METADATA)?;
        let level2_doc_meta: DocumentMetadata =
            serde_json::from_str(TEST_ROOT_PLUS_2_DOCUMENT_METADATA)?;

        if let Some((doc, doc_meta)) = target.data(did) {
            assert_eq!(doc, &root_doc);
            assert_eq!(
                canonicalize(&doc_meta).unwrap(),
                canonicalize(&root_doc_meta).unwrap()
            );
        } else {
            panic!();
        }
        if let Some((doc, doc_meta)) = target.data(level1_did) {
            assert_eq!(doc, &level1_doc);
            assert_eq!(
                canonicalize(&doc_meta).unwrap(),
                canonicalize(&level1_doc_meta).unwrap()
            );
        } else {
            panic!()
        }
        if let Some((doc, doc_meta)) = target.data(level2_did) {
            assert_eq!(doc, &level2_doc);
            assert_eq!(
                canonicalize(&doc_meta).unwrap(),
                canonicalize(&level2_doc_meta).unwrap()
            );
        } else {
            panic!()
        }
        Ok(())
    }

    #[test]
    fn test_print_chain() -> Result<(), Box<dyn std::error::Error>> {
        let target = test_chain().unwrap();
        println!("{}", target);
        Ok(())
    }
}<|MERGE_RESOLUTION|>--- conflicted
+++ resolved
@@ -89,89 +89,6 @@
     level_vec: Vec<String>,
 }
 
-<<<<<<< HEAD
-fn truncate(s: &str, max_chars: usize) -> String {
-    match s.char_indices().nth(max_chars) {
-        None => s.to_string(),
-        Some((idx, _)) => s[..idx - 3].to_string() + "...",
-    }
-}
-
-fn get_service_endpoint_string(doc: &Document) -> Option<String> {
-    match doc.select_service("TrustchainID") {
-        Some(Service {
-            service_endpoint: Some(OneOrMany::One(ServiceEndpoint::URI(service_endpoint))),
-            ..
-        }) => Some(service_endpoint.to_string()),
-        _ => None,
-    }
-}
-
-/// Struct for displaying DID in a box.
-pub struct PrettyDID {
-    did: String,
-    level: usize,
-    endpoint: Option<String>,
-    max_width: usize,
-}
-
-/// Max width in chars for printing
-const MAX_WIDTH: usize = 79;
-
-impl PrettyDID {
-    pub fn new(doc: &Document, level: usize, max_width: usize) -> Self {
-        let endpoint = get_service_endpoint_string(doc);
-        Self {
-            did: doc.id.to_string(),
-            level,
-            endpoint,
-            max_width,
-        }
-    }
-    fn get_width(&self) -> usize {
-        format!(" DID: {} ", self.did).len().min(self.max_width)
-    }
-    fn get_text_width(&self) -> usize {
-        self.get_width() - 2
-    }
-    fn get_strings(&self) -> [String; 3] {
-        let text_width = self.get_text_width();
-        let level_string = truncate(&format!("Level: {}", self.level), text_width);
-        let did_string = truncate(&format!("DID: {}", self.did), text_width);
-        let endpoint_string = match &self.endpoint {
-            Some(s) => truncate(&format!("Endpoint: {}", s), text_width),
-            _ => truncate(&format!("Endpoint: {}", ""), text_width),
-        };
-        [level_string, did_string, endpoint_string]
-    }
-    pub fn to_node_string(&self) -> String {
-        let strings = self.get_strings();
-        strings.join("\n")
-    }
-}
-
-impl fmt::Display for PrettyDID {
-    fn fmt(&self, f: &mut fmt::Formatter) -> fmt::Result {
-        // Style:
-        // "+---------------+"
-        // "| level: ...    |"
-        // "| did: ...      |"  ✔
-        // "| endpoint: ... |"
-        // "+---------------+"
-        let box_width = self.get_width();
-        let text_width = box_width - 2;
-        let [level_string, did_string, endpoint_string] = self.get_strings();
-        writeln!(f, "+{}+", "-".repeat(box_width))?;
-        writeln!(f, "| {0:<1$} |   ", level_string, text_width)?;
-        writeln!(f, "| {0:<1$} |  ✅", did_string, text_width)?;
-        writeln!(f, "| {0:<1$} |   ", endpoint_string, text_width)?;
-        writeln!(f, "+{}+", "-".repeat(box_width))?;
-        Ok(())
-    }
-}
-
-=======
->>>>>>> 737ef998
 impl fmt::Display for DIDChain {
     fn fmt(&self, f: &mut fmt::Formatter) -> fmt::Result {
         // Style:
@@ -183,11 +100,6 @@
         // "| PrettyDID: ... |"  ✅
         // "+----------------+"
         let box_width = format!(" DID: {} ", self.root()).len().min(MAX_WIDTH);
-<<<<<<< HEAD
-        // let title = "₿ DON'T TRUST, VERIFY! ₿";
-        // writeln!(f, "{0:^1$}\n", title, box_width + 2)?;
-=======
->>>>>>> 737ef998
         for (i, did) in self.level_vec.iter().enumerate() {
             let doc = &self.data(did).unwrap().0;
             if i == 0 {
