use crate::display::PrettyDID;
use crate::resolver::Resolver;
use crate::utils::{canonicalize, decode, decode_verify, extract_keys, hash};
use serde::{Deserialize, Serialize};
use ssi::did_resolve::Metadata;
use ssi::{
    did::Document,
    did_resolve::{DIDResolver, DocumentMetadata},
    one_or_many::OneOrMany,
};
use std::collections::HashMap;
use std::fmt;
use thiserror::Error;

/// An error relating to a DID chain.
#[derive(Error, Debug, PartialEq, Eq, PartialOrd, Ord)]
pub enum ChainError {
    /// Resolution of DID failed.
    #[error("Failed to resolve DID: {0}.")]
    ResolutionFailure(String),
    /// Multiple controllers for a DID.
    #[error("Found multiple controllers in DID: {0}.")]
    MultipleControllers(String),
    /// No proof value present.
    #[error("No proof could be retrieved from document metadata.")]
    FailureToGetProof,
    /// Failure to verify JWT.
    #[error("No keys are valid for the JWT provided.")]
    InvalidKeys,
    /// Failure to verify payload.
    #[error("Payload of JWT does not match reconstructed payload.")]
    InvalidPayload,
}

/// A chain of DIDs.
pub trait Chain {
    /// Returns the length of the DID chain.
    fn len(&self) -> usize;
    /// Returns the level of the given DID in the chain.
    fn level(&self, did: &str) -> Option<usize>;
    /// Gets the root DID.
    fn root(&self) -> &str;
    /// Gets the leaf node DID.
    fn leaf(&self) -> &str;
    /// Gets the next upstream DID.
    fn upstream(&self, did: &str) -> Option<&String>;
    /// Gets the next downstream DID.
    fn downstream(&self, did: &str) -> Option<&String>;
    /// Gets data for the given DID.
    fn data(&self, did: &str) -> Option<&(Document, DocumentMetadata)>;
    /// Verify all of the proofs in the chain.
    fn verify_proofs(&self) -> Result<(), ChainError>;
    /// Returns a vector of DID strings ordered by the level in the chain, starting at the root (level 0).
    fn level_vec(&self) -> &Vec<String>;
    /// Returns a vector of Documents and Document Metadata for each DID ordered by the level in the chain, starting at the root (level 0).
    fn to_vec(&self) -> Vec<(Document, DocumentMetadata)> {
        self.level_vec()
            .iter()
            .map(|did| self.data(did).unwrap().clone())
            .collect()
    }
    /// Returns whether the Chain is empty
    fn is_empty(&self) -> bool {
        self.len() == 0
    }
}

/// Gets proof from DocumentMetadata.
fn get_proof(doc_meta: &DocumentMetadata) -> Result<&str, ChainError> {
    // Get property set
    if let Some(property_set) = doc_meta.property_set.as_ref() {
        // Get proof
        if let Some(Metadata::Map(proof)) = property_set.get("proof") {
            // Get proof value
            if let Some(Metadata::String(proof_value)) = proof.get("proofValue") {
                Ok(proof_value)
            } else {
                Err(ChainError::FailureToGetProof)
            }
        } else {
            Err(ChainError::FailureToGetProof)
        }
    } else {
        Err(ChainError::FailureToGetProof)
    }
}

/// Max width in chars for printing
const MAX_WIDTH: usize = 79;

/// A struct for a chain of DIDs.
#[derive(Debug, Serialize, Deserialize, Clone)]
pub struct DIDChain {
    // A map from DID strings to resolved tuples.
    did_map: HashMap<String, (Document, DocumentMetadata)>,

    // Vector to keep track of the level of each DID.
    level_vec: Vec<String>,
}

impl fmt::Display for DIDChain {
    fn fmt(&self, f: &mut fmt::Formatter) -> fmt::Result {
        // Style:
        // "+----------------+"
        // "| PrettyDID: ... |"  ✅
        // "+----------------+"
        //        ⛓⛓⛓⛓
        // "+----------------+"
        // "| PrettyDID: ... |"  ✅
        // "+----------------+"
        let box_width = format!(" DID: {} ", self.root()).len().min(MAX_WIDTH);
        for (i, did) in self.level_vec.iter().enumerate() {
            let doc = &self.data(did).unwrap().0;
<<<<<<< HEAD
            if i == 0 {
                writeln!(
                    f,
                    "{0:^1$}",
                    format!(
                        "🕑 Root timestamp: {0} 🕑",
                        Utc.timestamp_opt(ROOT_EVENT_TIME_2378493 as i64, 0)
                            .unwrap()
                    ),
                    box_width
                )?;
            }
=======
>>>>>>> e22224d6
            write!(f, "{}", PrettyDID::new(doc, i, MAX_WIDTH))?;
            let link_string = "⛓⛓⛓⛓";
            if self.downstream(did).is_some() {
                writeln!(f, "{0:^1$}", link_string, box_width)?;
                writeln!(f, "{0:^1$}", link_string, box_width)?;
            }
        }
        Ok(())
    }
}

impl DIDChain {
    // Public constructor.
    pub fn new<T: DIDResolver + Sync + Send>(
        did: &str,
        resolver: &Resolver<T>,
    ) -> Result<Self, ChainError> {
        // Construct an empty chain.
        let mut chain = DIDChain::empty();

        // Start from the passed DID.
        let mut ddid: String = did.to_string();

        // Loop up the DID chain until the root is reached or an error occurs.
        loop {
            // Resolve the current DID.
            let resolved = resolver.resolve_as_result(&ddid);

            if let Ok((_, Some(ddoc), Some(ddoc_meta))) = resolved {
                // Clone the controller information before moving ddoc into the chain.
                let controller = ddoc.controller.to_owned();

                // Prepend the current DID to the chain.
                chain.prepend((ddoc, ddoc_meta));

                // Extract the controller from the DID document.
                // If there is no controller, this is the root.
                // If there is more than one controller, return an error.
                let udid = match controller {
                    None => {
                        chain.level_vec.reverse();
                        return Ok(chain);
                    }
                    Some(x) => match x.to_owned() {
                        OneOrMany::One(udid) => udid,
                        OneOrMany::Many(_) => return Err(ChainError::MultipleControllers(ddid)),
                    },
                };

                // If ddid is not the root, return to start of loop on the controller's DID.
                ddid = udid;
            } else {
                // If any resolution attempt fails, return an error.
                return Err(ChainError::ResolutionFailure(ddid));
            }
        }
    }

    /// Private constructor of an empty DIDChain.
    fn empty() -> Self {
        Self {
            did_map: HashMap::<String, (Document, DocumentMetadata)>::new(),
            level_vec: Vec::<String>::new(),
        }
    }

    /// Prepend a DID to the chain.
    fn prepend(&mut self, tuple: (Document, DocumentMetadata)) {
        let (doc, doc_meta) = tuple;
        self.level_vec.push(doc.id.to_owned());
        self.did_map.insert(doc.id.to_owned(), (doc, doc_meta));
    }
}

impl Chain for DIDChain {
    fn level_vec(&self) -> &Vec<String> {
        &self.level_vec
    }

    fn len(&self) -> usize {
        self.level_vec.len().to_owned()
    }

    fn level(&self, did: &str) -> Option<usize> {
        if !&self.level_vec.contains(&did.to_owned()) {
            return None;
        }

        // Subtract level vector index from the length.
        let index = self.level_vec.iter().position(|x| x == did).unwrap();
        Some(index)
    }

    fn root(&self) -> &str {
        self.level_vec.first().expect("Empty chain!")
    }

    fn leaf(&self) -> &str {
        self.level_vec.last().expect("Empty chain!")
    }

    fn verify_proofs(&self) -> Result<(), ChainError> {
        // TODO: verify signatures in parallel.

        // Start from the leaf node.
        let mut did = self.leaf();

        while did != self.root() {
            // 0. Get the DID & its data.
            let (did_doc, did_doc_meta) = self.data(did).unwrap();

            // Get the upstream DID & its data.
            let udid = &self.upstream(did).unwrap();
            let (udid_doc, _) = self.data(udid).unwrap();

            // Extract the controller proof from the document metadata.
            let proof = get_proof(did_doc_meta)?;

            // TODO: consider whether to use detached JWS instead making verification one step.
            // 1. Reconstruct the actual payload.
            let actual_payload = hash(&canonicalize(&did_doc).unwrap());

            // Decode the payload from the proof
            let decoded_payload = decode(proof);

            if let Ok(decoded_payload) = decoded_payload {
                if actual_payload != decoded_payload {
                    return Err(ChainError::InvalidPayload);
                }
            } else {
                return Err(ChainError::InvalidPayload);
            }

            // 2. Check the keys
            // Get keys
            let keys = extract_keys(udid_doc);

            // Check at least one key valid
            let mut one_valid_key = false;
            for key in &keys {
                match decode_verify(proof, key) {
                    Ok(_) => {
                        one_valid_key = true;
                        break;
                    }
                    Err(_) => continue,
                };
            }
            match one_valid_key {
                true => (),
                false => return Err(ChainError::InvalidKeys),
            }

            // 3. Set: did <- udid
            did = udid;
        }
        Ok(())
    }

    /// Returns the DID immediately upstream from the given DID in the chain.
    fn upstream(&self, did: &str) -> Option<&String> {
        let index = self.level_vec.iter().position(|x| x == did).unwrap();
        if index != 0 {
            let index_prev = index - 1;
            self.level_vec.get(index_prev)
        } else {
            None
        }
    }
    /// Returns the DID immediately downstream from the given DID in the chain.
    fn downstream(&self, did: &str) -> Option<&String> {
        let index = self.level_vec.iter().position(|x| x == did).unwrap();
        if index != self.level_vec.len() - 1 {
            let index_next = index + 1;
            self.level_vec.get(index_next)
        } else {
            None
        }
    }
    /// Returns a tuple of the `Document` and `DocumentMetadata` of a given DID in the chain.
    fn data(&self, did: &str) -> Option<&(Document, DocumentMetadata)> {
        self.did_map.get(did)
    }
}

#[cfg(test)]
mod tests {
    use ssi::jwk::JWK;

    use super::*;
    use crate::data::{
        TEST_DID_CHAIN, TEST_ROOT_DOCUMENT, TEST_ROOT_DOCUMENT_METADATA, TEST_ROOT_PLUS_1_DOCUMENT,
        TEST_ROOT_PLUS_1_DOCUMENT_METADATA, TEST_ROOT_PLUS_2_DOCUMENT,
        TEST_ROOT_PLUS_2_DOCUMENT_METADATA, TEST_TRUSTCHAIN_DOCUMENT,
        TEST_TRUSTCHAIN_DOCUMENT_METADATA,
    };

    const ROOT_SIGNING_KEYS: &str = r##"
    [
        {
            "kty": "EC",
            "crv": "secp256k1",
            "x": "7ReQHHysGxbyuKEQmspQOjL7oQUqDTldTHuc9V3-yso",
            "y": "kWvmS7ZOvDUhF8syO08PBzEpEk3BZMuukkvEJOKSjqE"
        }
    ]
    "##;

    #[test]
    fn test_get_proof() -> Result<(), Box<dyn std::error::Error>> {
        let root_doc_meta: DocumentMetadata = serde_json::from_str(TEST_ROOT_DOCUMENT_METADATA)?;
        let root_plus_1_doc_meta: DocumentMetadata =
            serde_json::from_str(TEST_ROOT_PLUS_1_DOCUMENT_METADATA)?;
        let root_plus_2_doc_meta: DocumentMetadata =
            serde_json::from_str(TEST_ROOT_PLUS_2_DOCUMENT_METADATA)?;

        let root_proof = get_proof(&root_doc_meta);
        let root_plus_1_proof = get_proof(&root_plus_1_doc_meta);
        let root_plus_2_proof = get_proof(&root_plus_2_doc_meta);

        assert!(root_proof.is_err());
        assert!(root_plus_1_proof.is_ok());
        assert!(root_plus_2_proof.is_ok());
        Ok(())
    }

    #[test]
    fn test_extract_keys() -> Result<(), Box<dyn std::error::Error>> {
        let expected_root_keys: Vec<JWK> = serde_json::from_str(ROOT_SIGNING_KEYS)?;
        let root_doc: Document = serde_json::from_str(TEST_ROOT_DOCUMENT)?;
        let actual_root_keys = extract_keys(&root_doc);
        assert_eq!(actual_root_keys, expected_root_keys);
        Ok(())
    }

    // Helper function returns a resolved tuple.
    fn resolved_fixture(doc: &str, doc_meta: &str) -> (Document, DocumentMetadata) {
        (
            Document::from_json(doc).expect("Document failed to load."),
            serde_json::from_str(doc_meta).expect("Document metadata failed to load."),
        )
    }

    // Helper function returns a valid chain of three DIDs.
    fn test_chain() -> DIDChain {
        serde_json::from_str(TEST_DID_CHAIN).unwrap()
    }

    // Helper function returns an invalid chain of three DIDs.
    fn test_invalid_chain() -> Result<DIDChain, Box<dyn std::error::Error>> {
        let mut chain = DIDChain::empty();

        let root_doc: Document = serde_json::from_str(TEST_ROOT_DOCUMENT)?;
        let level1_doc: Document = serde_json::from_str(TEST_TRUSTCHAIN_DOCUMENT)?;
        let level2_doc: Document = serde_json::from_str(TEST_ROOT_PLUS_2_DOCUMENT)?;

        let root_doc_meta: DocumentMetadata = serde_json::from_str(TEST_ROOT_DOCUMENT_METADATA)?;
        let level1_doc_meta: DocumentMetadata =
            serde_json::from_str(TEST_TRUSTCHAIN_DOCUMENT_METADATA)?;
        let level2_doc_meta: DocumentMetadata =
            serde_json::from_str(TEST_ROOT_PLUS_2_DOCUMENT_METADATA)?;

        chain.prepend((level2_doc, level2_doc_meta));
        chain.prepend((level1_doc, level1_doc_meta));
        chain.prepend((root_doc, root_doc_meta));
        chain.level_vec.reverse();
        Ok(chain)
    }

    #[test]
    fn test_len_level_prepend() {
        let mut target = DIDChain::empty();
        let expected_root_did = "did:ion:test:EiCClfEdkTv_aM3UnBBhlOV89LlGhpQAbfeZLFdFxVFkEg";

        // Check that the chain is initially empty.
        assert_eq!(target.len(), 0);
        assert!(target.level(expected_root_did).is_none());

        // Prepend a DID to the chain
        target.prepend(resolved_fixture(
            TEST_ROOT_DOCUMENT,
            TEST_ROOT_DOCUMENT_METADATA,
        ));

        // Check that the chain now has one node.
        assert_eq!(target.len(), 1);

        // Check that the HashMap key matches the DID.
        assert_eq!(target.did_map.len(), 1);
        assert!(target.did_map.contains_key(expected_root_did));

        // Check the level.
        assert!(target.level(expected_root_did).is_some());
        assert_eq!(target.level(expected_root_did).unwrap(), 0);

        // TODO: prepend another DID and repeat the above tests.
        let expected_ddid = "did:ion:test:EiBVpjUxXeSRJpvj2TewlX9zNF3GKMCKWwGmKBZqF6pk_A";
        // Prepend a DID to the chain
        target.prepend(resolved_fixture(
            TEST_ROOT_PLUS_1_DOCUMENT,
            TEST_ROOT_PLUS_1_DOCUMENT_METADATA,
        ));

        // Check that the chain now has one node.
        assert_eq!(target.len(), 2);

        // Check that the HashMap key matches the DID.
        assert_eq!(target.did_map.len(), 2);
        assert!(target.did_map.contains_key(expected_ddid));

        // Check the level.
        assert!(target.level(expected_ddid).is_some());
        assert_eq!(target.level(expected_ddid).unwrap(), 1);
    }

    #[test]
    fn test_level_vec() {
        let target = test_chain();
        let expected_vec = vec![
            // ROOT DID
            "did:ion:test:EiCClfEdkTv_aM3UnBBhlOV89LlGhpQAbfeZLFdFxVFkEg".to_string(),
            // LEVEL ONE DID
            "did:ion:test:EiBVpjUxXeSRJpvj2TewlX9zNF3GKMCKWwGmKBZqF6pk_A".to_string(),
            // LEVEL TWO DID
            "did:ion:test:EiAtHHKFJWAk5AsM3tgCut3OiBY4ekHTf66AAjoysXL65Q".to_string(),
        ];
        assert_eq!(target.level_vec(), &expected_vec);
    }

    #[test]
    fn test_root() {
        let target = test_chain();
        assert_eq!(
            target.root(),
            "did:ion:test:EiCClfEdkTv_aM3UnBBhlOV89LlGhpQAbfeZLFdFxVFkEg"
        )
    }

    #[test]
    fn test_leaf() {
        let target = test_chain();
        assert_eq!(
            target.leaf(),
            "did:ion:test:EiAtHHKFJWAk5AsM3tgCut3OiBY4ekHTf66AAjoysXL65Q"
        )
    }

    #[test]
    fn test_verify_proofs() {
        let target = test_chain();
        assert!(target.verify_proofs().is_ok());
        let target = test_invalid_chain().unwrap();
        assert!(target.verify_proofs().is_err());
    }

    #[test]
    fn test_level() {
        // Test the level returned for each node in the test chain
        let target = test_chain();
        let expected_root_did = "did:ion:test:EiCClfEdkTv_aM3UnBBhlOV89LlGhpQAbfeZLFdFxVFkEg";
        assert_eq!(target.level(expected_root_did).unwrap(), 0);

        let expected_level1_did = "did:ion:test:EiBVpjUxXeSRJpvj2TewlX9zNF3GKMCKWwGmKBZqF6pk_A";
        let expected_level2_did = "did:ion:test:EiAtHHKFJWAk5AsM3tgCut3OiBY4ekHTf66AAjoysXL65Q";
        assert_eq!(target.level(expected_level1_did).unwrap(), 1);
        assert_eq!(target.level(expected_level2_did).unwrap(), 2);
    }

    #[test]
    fn test_upstream() {
        let target = test_chain();
        let did = "did:ion:test:EiAtHHKFJWAk5AsM3tgCut3OiBY4ekHTf66AAjoysXL65Q";
        let expected_udid = "did:ion:test:EiBVpjUxXeSRJpvj2TewlX9zNF3GKMCKWwGmKBZqF6pk_A";
        let expected_uudid = "did:ion:test:EiCClfEdkTv_aM3UnBBhlOV89LlGhpQAbfeZLFdFxVFkEg";

        let target_udid = match target.upstream(did) {
            Some(s) => s,
            _ => panic!(),
        };
        assert_eq!(target_udid, expected_udid);

        let target_uudid = match target.upstream(target_udid) {
            Some(s) => s,
            _ => panic!(),
        };
        assert_eq!(target_uudid, expected_uudid);

        let target_uuudid = target.upstream(target_uudid);
        assert_eq!(target_uuudid, None);
    }

    #[test]
    fn test_downstream() {
        let target = test_chain();
        let did = "did:ion:test:EiCClfEdkTv_aM3UnBBhlOV89LlGhpQAbfeZLFdFxVFkEg";
        let expected_ddid = "did:ion:test:EiBVpjUxXeSRJpvj2TewlX9zNF3GKMCKWwGmKBZqF6pk_A";
        let expected_dddid = "did:ion:test:EiAtHHKFJWAk5AsM3tgCut3OiBY4ekHTf66AAjoysXL65Q";

        match target.downstream(did) {
            Some(s) => assert_eq!(s, expected_ddid),
            _ => panic!(),
        };
        match target.downstream(target.downstream(did).unwrap()) {
            Some(s) => assert_eq!(s, expected_dddid),
            _ => panic!(),
        };
        assert!(target
            .downstream(target.downstream(target.downstream(did).unwrap()).unwrap())
            .is_none());
    }

    #[test]
    fn test_data() -> Result<(), Box<dyn std::error::Error>> {
        let target = test_chain();
        let did = "did:ion:test:EiCClfEdkTv_aM3UnBBhlOV89LlGhpQAbfeZLFdFxVFkEg";
        let level1_did = "did:ion:test:EiBVpjUxXeSRJpvj2TewlX9zNF3GKMCKWwGmKBZqF6pk_A";
        let level2_did = "did:ion:test:EiAtHHKFJWAk5AsM3tgCut3OiBY4ekHTf66AAjoysXL65Q";

        let root_doc: Document = serde_json::from_str(TEST_ROOT_DOCUMENT)?;
        let level1_doc: Document = serde_json::from_str(TEST_ROOT_PLUS_1_DOCUMENT)?;
        let level2_doc: Document = serde_json::from_str(TEST_ROOT_PLUS_2_DOCUMENT)?;

        let root_doc_meta: DocumentMetadata = serde_json::from_str(TEST_ROOT_DOCUMENT_METADATA)?;
        let level1_doc_meta: DocumentMetadata =
            serde_json::from_str(TEST_ROOT_PLUS_1_DOCUMENT_METADATA)?;
        let level2_doc_meta: DocumentMetadata =
            serde_json::from_str(TEST_ROOT_PLUS_2_DOCUMENT_METADATA)?;

        if let Some((doc, doc_meta)) = target.data(did) {
            assert_eq!(doc, &root_doc);
            assert_eq!(
                canonicalize(&doc_meta).unwrap(),
                canonicalize(&root_doc_meta).unwrap()
            );
        } else {
            panic!();
        }
        if let Some((doc, doc_meta)) = target.data(level1_did) {
            assert_eq!(doc, &level1_doc);
            assert_eq!(
                canonicalize(&doc_meta).unwrap(),
                canonicalize(&level1_doc_meta).unwrap()
            );
        } else {
            panic!()
        }
        if let Some((doc, doc_meta)) = target.data(level2_did) {
            assert_eq!(doc, &level2_doc);
            assert_eq!(
                canonicalize(&doc_meta).unwrap(),
                canonicalize(&level2_doc_meta).unwrap()
            );
        } else {
            panic!()
        }
        Ok(())
    }

    #[test]
    fn test_print_chain() -> Result<(), Box<dyn std::error::Error>> {
        let target = test_chain();
        println!("{}", target);
        Ok(())
    }

    #[test]
    fn test_to_vec() {
        let target = test_chain();
        let result = target.to_vec();
        assert_eq!(result.len(), 3);

        let root: &Document = &result[0].0;
        let l1: &Document = &result[1].0;
        let l2: &Document = &result[2].0;

        assert_eq!(
            root.id,
            "did:ion:test:EiCClfEdkTv_aM3UnBBhlOV89LlGhpQAbfeZLFdFxVFkEg"
        );
        assert_eq!(
            l1.id,
            "did:ion:test:EiBVpjUxXeSRJpvj2TewlX9zNF3GKMCKWwGmKBZqF6pk_A"
        );
        assert_eq!(
            l2.id,
            "did:ion:test:EiAtHHKFJWAk5AsM3tgCut3OiBY4ekHTf66AAjoysXL65Q"
        );
    }
}<|MERGE_RESOLUTION|>--- conflicted
+++ resolved
@@ -111,21 +111,6 @@
         let box_width = format!(" DID: {} ", self.root()).len().min(MAX_WIDTH);
         for (i, did) in self.level_vec.iter().enumerate() {
             let doc = &self.data(did).unwrap().0;
-<<<<<<< HEAD
-            if i == 0 {
-                writeln!(
-                    f,
-                    "{0:^1$}",
-                    format!(
-                        "🕑 Root timestamp: {0} 🕑",
-                        Utc.timestamp_opt(ROOT_EVENT_TIME_2378493 as i64, 0)
-                            .unwrap()
-                    ),
-                    box_width
-                )?;
-            }
-=======
->>>>>>> e22224d6
             write!(f, "{}", PrettyDID::new(doc, i, MAX_WIDTH))?;
             let link_string = "⛓⛓⛓⛓";
             if self.downstream(did).is_some() {
