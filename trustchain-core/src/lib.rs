//! Trustchain library.
pub mod attestor;
pub mod chain;
pub mod controller;
pub mod data;
pub mod graph;
pub mod key_manager;
pub mod resolver;
<<<<<<< HEAD
pub mod utils;
=======
mod utils;
pub mod verifier;
>>>>>>> 69fb5c17

// use std::io::Read;
use std::path::Path;
use std::sync::Once;
use tempfile;

/// A DID Subject.
pub trait Subject {
    fn did(&self) -> &str;
    // TODO: add did_suffix for subject trait
    // fn did_suffix(&self) -> &str;
}

/// Returns the suffix of a short-form DID.
pub fn did_suffix(did: &str) -> &str {
    did.split(':').last().unwrap()
}

// Set-up tempdir and use as env var for TRUSTCHAIN_DATA
// https://stackoverflow.com/questions/58006033/how-to-run-setup-code-before-any-tests-run-in-rust
static INIT: Once = Once::new();
pub fn init() {
    INIT.call_once(|| {
        // initialization code here
        let tempdir = tempfile::tempdir().unwrap();
        std::env::set_var(TRUSTCHAIN_DATA, Path::new(tempdir.as_ref().as_os_str()));
    });
}

// WASM
use wasm_bindgen::prelude::*;

/// Rust variable for Trustchain data environment variable
pub const TRUSTCHAIN_DATA: &str = "TRUSTCHAIN_DATA";

/// Root event time hardcoded into binary
pub const ROOT_EVENT_TIME: u32 = 2377445;

// When the `wee_alloc` feature is enabled, use `wee_alloc` as the global
// allocator.
#[cfg(feature = "wee_alloc")]
#[global_allocator]
static ALLOC: wee_alloc::WeeAlloc = wee_alloc::WeeAlloc::INIT;

#[wasm_bindgen]
extern "C" {
    fn alert(s: &str);
}

#[wasm_bindgen]
pub fn greet() {
    alert("Hello, trustchain!");
}<|MERGE_RESOLUTION|>--- conflicted
+++ resolved
@@ -6,12 +6,8 @@
 pub mod graph;
 pub mod key_manager;
 pub mod resolver;
-<<<<<<< HEAD
 pub mod utils;
-=======
-mod utils;
 pub mod verifier;
->>>>>>> 69fb5c17
 
 // use std::io::Read;
 use std::path::Path;
