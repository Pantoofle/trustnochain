//! Trustchain library.
pub mod attestor;
pub mod chain;
pub mod controller;
pub mod data;
pub mod graph;
pub mod key_manager;
pub mod resolver;
<<<<<<< HEAD
pub mod subject;
pub mod utils;
=======
mod utils;
pub mod verifier;

// use std::io::Read;
use std::path::Path;
use std::sync::Once;
use tempfile;

/// A DID Subject.
pub trait Subject {
    fn did(&self) -> &str;
}

/// Returns the suffix of a short-form DID.
pub fn did_suffix(did: &str) -> &str {
    did.split(':').last().unwrap()
}

// Set-up tempdir and use as env var for TRUSTCHAIN_DATA
// https://stackoverflow.com/questions/58006033/how-to-run-setup-code-before-any-tests-run-in-rust
static INIT: Once = Once::new();
pub fn init() {
    INIT.call_once(|| {
        // initialization code here
        let tempdir = tempfile::tempdir().unwrap();
        std::env::set_var(TRUSTCHAIN_DATA, Path::new(tempdir.as_ref().as_os_str()));
    });
}
>>>>>>> c0af820b

// WASM
use wasm_bindgen::prelude::*;

/// Rust variable for Trustchain data environment variable
pub const TRUSTCHAIN_DATA: &str = "TRUSTCHAIN_DATA";

/// Root event time hardcoded into binary
pub const ROOT_EVENT_TIME: u32 = 2377445;

// When the `wee_alloc` feature is enabled, use `wee_alloc` as the global
// allocator.
#[cfg(feature = "wee_alloc")]
#[global_allocator]
static ALLOC: wee_alloc::WeeAlloc = wee_alloc::WeeAlloc::INIT;

#[wasm_bindgen]
extern "C" {
    fn alert(s: &str);
}

#[wasm_bindgen]
pub fn greet() {
    alert("Hello, trustchain!");
}<|MERGE_RESOLUTION|>--- conflicted
+++ resolved
@@ -6,11 +6,8 @@
 pub mod graph;
 pub mod key_manager;
 pub mod resolver;
-<<<<<<< HEAD
 pub mod subject;
 pub mod utils;
-=======
-mod utils;
 pub mod verifier;
 
 // use std::io::Read;
@@ -38,7 +35,6 @@
         std::env::set_var(TRUSTCHAIN_DATA, Path::new(tempdir.as_ref().as_os_str()));
     });
 }
->>>>>>> c0af820b
 
 // WASM
 use wasm_bindgen::prelude::*;
