//! Trustchain library.
pub mod attestor;
pub mod chain;
pub mod controller;
pub mod data;
pub mod graph;
pub mod key_manager;
pub mod resolver;
<<<<<<< HEAD
pub mod utils;
pub mod verifier;

// use std::io::Read;
use std::path::Path;
use std::sync::Once;
use tempfile;

/// A DID Subject.
pub trait Subject {
    fn did(&self) -> &str;
    fn did_suffix(&self) -> &str;
}

/// Returns the suffix of a short-form DID.
pub fn get_did_suffix(did: &str) -> &str {
    did.split(':').last().unwrap()
}

// Set-up tempdir and use as env var for TRUSTCHAIN_DATA
// https://stackoverflow.com/questions/58006033/how-to-run-setup-code-before-any-tests-run-in-rust
static INIT: Once = Once::new();
pub fn init() {
    INIT.call_once(|| {
        // initialization code here
        let tempdir = tempfile::tempdir().unwrap();
        std::env::set_var(TRUSTCHAIN_DATA, Path::new(tempdir.as_ref().as_os_str()));
    });
}
=======
pub mod subject;
pub mod utils;
>>>>>>> 97315958

// WASM
use wasm_bindgen::prelude::*;

/// Rust variable for Trustchain data environment variable
pub const TRUSTCHAIN_DATA: &str = "TRUSTCHAIN_DATA";

/// Root event time hardcoded into binary
// pub const ROOT_EVENT_TIME: u32 = 2377445;
// pub const ROOT_EVENT_TIME_2378493: u32 = 2378493;
pub const ROOT_EVENT_TIME: u32 = 1666265405;
pub const ROOT_EVENT_TIME_2378493: u32 = 1666971942;

// When the `wee_alloc` feature is enabled, use `wee_alloc` as the global
// allocator.
#[cfg(feature = "wee_alloc")]
#[global_allocator]
static ALLOC: wee_alloc::WeeAlloc = wee_alloc::WeeAlloc::INIT;

#[wasm_bindgen]
extern "C" {
    fn alert(s: &str);
}

#[wasm_bindgen]
pub fn greet() {
    alert("Hello, trustchain!");
}<|MERGE_RESOLUTION|>--- conflicted
+++ resolved
@@ -6,40 +6,9 @@
 pub mod graph;
 pub mod key_manager;
 pub mod resolver;
-<<<<<<< HEAD
+pub mod subject;
 pub mod utils;
 pub mod verifier;
-
-// use std::io::Read;
-use std::path::Path;
-use std::sync::Once;
-use tempfile;
-
-/// A DID Subject.
-pub trait Subject {
-    fn did(&self) -> &str;
-    fn did_suffix(&self) -> &str;
-}
-
-/// Returns the suffix of a short-form DID.
-pub fn get_did_suffix(did: &str) -> &str {
-    did.split(':').last().unwrap()
-}
-
-// Set-up tempdir and use as env var for TRUSTCHAIN_DATA
-// https://stackoverflow.com/questions/58006033/how-to-run-setup-code-before-any-tests-run-in-rust
-static INIT: Once = Once::new();
-pub fn init() {
-    INIT.call_once(|| {
-        // initialization code here
-        let tempdir = tempfile::tempdir().unwrap();
-        std::env::set_var(TRUSTCHAIN_DATA, Path::new(tempdir.as_ref().as_os_str()));
-    });
-}
-=======
-pub mod subject;
-pub mod utils;
->>>>>>> 97315958
 
 // WASM
 use wasm_bindgen::prelude::*;
