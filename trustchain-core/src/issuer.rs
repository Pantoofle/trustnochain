//! DID issuer API.
use crate::key_manager::KeyManagerError;
use crate::resolver::TrustchainResolver;
use crate::subject::Subject;
use async_trait::async_trait;
<<<<<<< HEAD
use ssi::did_resolve::DIDResolver;
=======
>>>>>>> 26e781fe
use ssi::jsonld::ContextLoader;
use ssi::vc::{Credential, LinkedDataProofOptions};
use thiserror::Error;

/// An error relating to a Trustchain Issuer.
#[derive(Error, Debug)]
pub enum IssuerError {
    /// Wrapped error for ssi-vc error.
    #[error("A wrapped variant for an SSI VC error: {0}")]
    VC(ssi::vc::Error),
    /// Wrapped error for ssi-ldp error.
    #[error("A wrapped variant for an SSI LDP error: {0}")]
    LDP(ssi::ldp::Error),
    /// Wrapped error for key manager error.
    #[error("A wrapped variant for a key manager error: {0}")]
    KeyManager(KeyManagerError),
}

impl From<ssi::vc::Error> for IssuerError {
    fn from(err: ssi::vc::Error) -> Self {
        IssuerError::VC(err)
    }
}

impl From<ssi::ldp::Error> for IssuerError {
    fn from(err: ssi::ldp::Error) -> Self {
        IssuerError::LDP(err)
    }
}

impl From<KeyManagerError> for IssuerError {
    fn from(err: KeyManagerError) -> Self {
        IssuerError::KeyManager(err)
    }
}

/// A credential issuer signs a credential to generate a verifiable credential.
#[async_trait]
pub trait Issuer: Subject {
    /// Signs a credential. An issuer attests to a credential by signing the credential with one of their private signing keys.
    async fn sign(
        &self,
        credential: &Credential,
        linked_data_proof_options: Option<LinkedDataProofOptions>,
        key_id: Option<&str>,
<<<<<<< HEAD
        resolver: &T,
=======
        resolver: &dyn TrustchainResolver,
>>>>>>> 26e781fe
        context_loader: &mut ContextLoader,
    ) -> Result<Credential, IssuerError>;
}<|MERGE_RESOLUTION|>--- conflicted
+++ resolved
@@ -3,10 +3,6 @@
 use crate::resolver::TrustchainResolver;
 use crate::subject::Subject;
 use async_trait::async_trait;
-<<<<<<< HEAD
-use ssi::did_resolve::DIDResolver;
-=======
->>>>>>> 26e781fe
 use ssi::jsonld::ContextLoader;
 use ssi::vc::{Credential, LinkedDataProofOptions};
 use thiserror::Error;
@@ -52,11 +48,7 @@
         credential: &Credential,
         linked_data_proof_options: Option<LinkedDataProofOptions>,
         key_id: Option<&str>,
-<<<<<<< HEAD
-        resolver: &T,
-=======
         resolver: &dyn TrustchainResolver,
->>>>>>> 26e781fe
         context_loader: &mut ContextLoader,
     ) -> Result<Credential, IssuerError>;
 }