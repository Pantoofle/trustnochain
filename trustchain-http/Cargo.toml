--- conflicted
+++ resolved
@@ -32,12 +32,8 @@
 serde = { version = "1.0", features = ["derive"] }
 serde_jcs = "0.1.0"
 serde_json = "1.0"
-<<<<<<< HEAD
 shellexpand = "3.1.0"
-ssi = "0.4"
-=======
 ssi = {git="https://github.com/alan-turing-institute/ssi.git", branch="modify-encode-sign-jwt", features = ["http-did", "secp256k1"]}
->>>>>>> d5237441
 thiserror="1.0"
 tokio = {version = "1.20.1", features = ["full"]}
 tower = "0.4"
