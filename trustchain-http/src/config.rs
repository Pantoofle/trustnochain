--- conflicted
+++ resolved
@@ -18,13 +18,8 @@
     /// Host address for server. For example, Android emulator `10.0.2.2` refers to `127.0.0.1` of
     /// machine running emulator.
     pub host: IpAddr,
-<<<<<<< HEAD
-    /// Host address for front-end display.
-    pub host_reference: String,
-=======
     /// Hostname reference. For example, Android emulator 10.0.2.2 refers to 127.0.0.1 of machine running emulator.
     pub host_display: String,
->>>>>>> e4e836b6
     /// Port for server
     pub port: u16,
     /// Optional issuer DID
@@ -47,11 +42,7 @@
     fn default() -> Self {
         Self {
             host: IpAddr::from_str(DEFAULT_HOST).unwrap(),
-<<<<<<< HEAD
-            host_reference: DEFAULT_HOST.into(),
-=======
             host_display: DEFAULT_HOST.to_string(),
->>>>>>> e4e836b6
             port: DEFAULT_PORT,
             issuer_did: None,
             https: false,
