<<<<<<< HEAD
use crate::config::HTTPConfig;
use crate::root::RootCandidatesResult;
use chrono::NaiveDate;
=======
use crate::{config::HTTPConfig, verifier::PresentationRequest};
>>>>>>> b9d0c675
use ssi::vc::Credential;
use std::{collections::HashMap, sync::Mutex};
use trustchain_core::{resolver::Resolver, TRUSTCHAIN_DATA};
use trustchain_ion::{get_ion_resolver, verifier::IONVerifier, IONResolver};

const DEFAULT_VERIFIER_ENDPOINT: &str = "http://localhost:3000/";

/// A shared app state for handlers.
pub struct AppState {
    pub config: HTTPConfig,
    pub verifier: IONVerifier<IONResolver>,
    pub credentials: HashMap<String, Credential>,
<<<<<<< HEAD
    pub root_candidates: Mutex<HashMap<NaiveDate, RootCandidatesResult>>,
=======
    pub presentation_requests: HashMap<String, PresentationRequest>,
>>>>>>> b9d0c675
}

impl AppState {
    pub fn new(config: HTTPConfig) -> Self {
        let verifier = IONVerifier::new(Resolver::new(get_ion_resolver(DEFAULT_VERIFIER_ENDPOINT)));
        let path = std::env::var(TRUSTCHAIN_DATA).expect("TRUSTCHAIN_DATA env not set.");
        let credentials: HashMap<String, Credential> = serde_json::from_reader(
            std::fs::read(std::path::Path::new(&path).join("credentials/offers/cache.json"))
                // If no cache, default to empty
                .unwrap_or_default()
                .as_slice(),
        )
        .expect("Credential cache could not be deserialized.");
<<<<<<< HEAD
        let root_candidates = Mutex::new(HashMap::new());
=======
        let presentation_requests: HashMap<String, PresentationRequest> = serde_json::from_reader(
            std::fs::read(std::path::Path::new(&path).join("presentations/requests/cache.json"))
                // If no cache, default to empty
                .unwrap_or_default()
                .as_slice(),
        )
        .expect("Presentation cache could not be deserialized.");
>>>>>>> b9d0c675
        Self {
            config,
            verifier,
            credentials,
<<<<<<< HEAD
            root_candidates,
=======
            presentation_requests,
>>>>>>> b9d0c675
        }
    }
    pub fn new_with_cache(
        config: HTTPConfig,
        credentials: HashMap<String, Credential>,
        presentation_requests: HashMap<String, PresentationRequest>,
    ) -> Self {
        let verifier = IONVerifier::new(Resolver::new(get_ion_resolver(DEFAULT_VERIFIER_ENDPOINT)));
        let root_candidates = Mutex::new(HashMap::new());
        Self {
            config,
            verifier,
            credentials,
<<<<<<< HEAD
            root_candidates,
=======
            presentation_requests,
>>>>>>> b9d0c675
        }
    }
}

#[cfg(test)]
mod tests {
    use super::*;
    use crate::config::HTTPConfig;

    #[test]
    #[ignore = "requires TRUSTCHAIN_DATA and TRUSTCHAIN_CONFIG environment variables"]
    fn test_create_app_state() {
        AppState::new(HTTPConfig::default());
        AppState::new_with_cache(HTTPConfig::default(), HashMap::new(), HashMap::new());
    }
}<|MERGE_RESOLUTION|>--- conflicted
+++ resolved
@@ -1,10 +1,6 @@
-<<<<<<< HEAD
-use crate::config::HTTPConfig;
 use crate::root::RootCandidatesResult;
 use chrono::NaiveDate;
-=======
 use crate::{config::HTTPConfig, verifier::PresentationRequest};
->>>>>>> b9d0c675
 use ssi::vc::Credential;
 use std::{collections::HashMap, sync::Mutex};
 use trustchain_core::{resolver::Resolver, TRUSTCHAIN_DATA};
@@ -17,11 +13,8 @@
     pub config: HTTPConfig,
     pub verifier: IONVerifier<IONResolver>,
     pub credentials: HashMap<String, Credential>,
-<<<<<<< HEAD
     pub root_candidates: Mutex<HashMap<NaiveDate, RootCandidatesResult>>,
-=======
     pub presentation_requests: HashMap<String, PresentationRequest>,
->>>>>>> b9d0c675
 }
 
 impl AppState {
@@ -35,9 +28,7 @@
                 .as_slice(),
         )
         .expect("Credential cache could not be deserialized.");
-<<<<<<< HEAD
         let root_candidates = Mutex::new(HashMap::new());
-=======
         let presentation_requests: HashMap<String, PresentationRequest> = serde_json::from_reader(
             std::fs::read(std::path::Path::new(&path).join("presentations/requests/cache.json"))
                 // If no cache, default to empty
@@ -45,16 +36,12 @@
                 .as_slice(),
         )
         .expect("Presentation cache could not be deserialized.");
->>>>>>> b9d0c675
         Self {
             config,
             verifier,
             credentials,
-<<<<<<< HEAD
             root_candidates,
-=======
             presentation_requests,
->>>>>>> b9d0c675
         }
     }
     pub fn new_with_cache(
@@ -68,11 +55,8 @@
             config,
             verifier,
             credentials,
-<<<<<<< HEAD
             root_candidates,
-=======
             presentation_requests,
->>>>>>> b9d0c675
         }
     }
 }
