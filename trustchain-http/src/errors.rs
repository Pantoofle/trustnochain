--- conflicted
+++ resolved
@@ -21,13 +21,10 @@
     ResolverError(ResolverError),
     #[error("Trustchain issuer error: {0}")]
     IssuerError(IssuerError),
-<<<<<<< HEAD
     #[error("Trustchain root error: {0}")]
     RootError(TrustchainRootError),
-=======
     #[error("Trustchain presentation error: {0}")]
     PresentationError(PresentationError),
->>>>>>> b9d0c675
     #[error("Credential does not exist.")]
     CredentialDoesNotExist,
     #[error("No issuer available.")]
@@ -68,15 +65,12 @@
     }
 }
 
-<<<<<<< HEAD
 impl From<TrustchainRootError> for TrustchainHTTPError {
     fn from(err: TrustchainRootError) -> Self {
         TrustchainHTTPError::RootError(err)
-=======
 impl From<PresentationError> for TrustchainHTTPError {
     fn from(err: PresentationError) -> Self {
         TrustchainHTTPError::PresentationError(err)
->>>>>>> b9d0c675
     }
 }
 
@@ -121,9 +115,7 @@
             err @ TrustchainHTTPError::NoCredentialIssuer => {
                 (StatusCode::BAD_REQUEST, err.to_string())
             }
-<<<<<<< HEAD
             err @ TrustchainHTTPError::RootError(_) => (StatusCode::BAD_REQUEST, err.to_string()),
-=======
             err @ TrustchainHTTPError::FailedToVerifyCredential => {
                 (StatusCode::INTERNAL_SERVER_ERROR, err.to_string())
             }
@@ -139,7 +131,6 @@
             err @ TrustchainHTTPError::RootEventTimeNotSet => {
                 (StatusCode::INTERNAL_SERVER_ERROR, err.to_string())
             }
->>>>>>> b9d0c675
         };
         let body = Json(json!({ "error": err_message }));
         (status, body).into_response()
