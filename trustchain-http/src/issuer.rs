use crate::config::http_config;
use crate::errors::TrustchainHTTPError;
use crate::qrcode::{str_to_qr_code_html, DIDQRCode};
use crate::state::AppState;
use async_trait::async_trait;
use axum::extract::{Path, State};
use axum::http::StatusCode;
use axum::response::{Html, IntoResponse};
use axum::Json;
use chrono::Utc;
use log::info;
use serde::{Deserialize, Serialize};
use ssi::did_resolve::DIDResolver;
use ssi::jsonld::ContextLoader;
use ssi::one_or_many::OneOrMany;
use ssi::vc::Credential;
use ssi::vc::VCDateTime;
use std::sync::Arc;
use trustchain_core::issuer::Issuer;
use trustchain_core::resolver::Resolver;
use trustchain_core::verifier::Verifier;
use trustchain_ion::attestor::IONAttestor;

#[derive(Debug, Clone, Deserialize, Serialize)]
#[serde(rename_all = "camelCase")]
/// Data type for a credential offer.
pub struct CredentialOffer {
    pub type_: Option<String>,
    pub credential_preview: Credential,
    pub expires: Option<VCDateTime>,
}

impl CredentialOffer {
    pub fn new(credential: Credential) -> Self {
        CredentialOffer {
            type_: Some("CredentialOffer".to_string()),
            credential_preview: credential,
            // Offer is 60 mins after now
            expires: Some(VCDateTime::from(Utc::now() + chrono::Duration::minutes(60))),
        }
    }
    /// Generates credential offer.
    pub fn generate(credential: &Credential, id: &str) -> Self {
        let mut credential: Credential = credential.to_owned();
        credential.id = Some(ssi::vc::StringOrURI::URI(ssi::vc::URI::String(format!(
            "urn:uuid:{}",
            id
        ))));
        Self::new(credential)
    }
}

#[derive(Debug, Clone, Deserialize, Serialize)]
/// Type for deserializing information provided by holder in issuing POST request.
pub struct VcInfo {
    subject_id: String,
}

/// An API for a Trustchain verifier server.
#[async_trait]
pub trait TrustchainIssuerHTTP {
    /// Issues an offer for a verifiable credential
    fn generate_credential_offer(
        template: &Credential,
        id: &str,
        issuer_did: &str,
    ) -> CredentialOffer;
    /// Issues a verifiable credential (should it return `Credential` or `String`)
    async fn issue_credential<T: DIDResolver + Send + Sync>(
        credential: &Credential,
        subject_id: Option<&str>,
        issuer_did: &str,
        resolver: &Resolver<T>,
    ) -> Result<Credential, TrustchainHTTPError>;
}

/// Type for implementing the TrustchainIssuerHTTP trait that will contain additional handler methods.
pub struct TrustchainIssuerHTTPHandler;

#[async_trait]
impl TrustchainIssuerHTTP for TrustchainIssuerHTTPHandler {
    fn generate_credential_offer(
        template: &Credential,
        id: &str,
        issuer_did: &str,
    ) -> CredentialOffer {
        let mut credential = template.to_owned();
        credential.issuer = Some(ssi::vc::Issuer::URI(ssi::vc::URI::String(
            issuer_did.to_string(),
        )));
        CredentialOffer::generate(&credential, id)
    }

    async fn issue_credential<T: DIDResolver + Send + Sync>(
        credential: &Credential,
        subject_id: Option<&str>,
        issuer_did: &str,
        resolver: &Resolver<T>,
    ) -> Result<Credential, TrustchainHTTPError> {
        let mut credential = credential.to_owned();
        credential.issuer = Some(ssi::vc::Issuer::URI(ssi::vc::URI::String(
            issuer_did.to_string(),
        )));
        let now = chrono::offset::Utc::now();
        credential.issuance_date = Some(VCDateTime::from(now));
        if let Some(subject_id_str) = subject_id {
            if let OneOrMany::One(ref mut subject) = credential.credential_subject {
                subject.id = Some(ssi::vc::URI::String(subject_id_str.to_string()));
            }
        }
        let issuer = IONAttestor::new(issuer_did);
        Ok(issuer
            .sign(
                &credential,
                None,
                None,
                resolver,
                // TODO: add context loader to app_state
                &mut ContextLoader::default(),
            )
            .await?)
    }
}

impl TrustchainIssuerHTTPHandler {
    /// Generates QR code to display to holder to receive requested credential.
    pub async fn get_issuer_qrcode(
        State(app_state): State<Arc<AppState>>,
<<<<<<< HEAD
        Form(form): Form<HashMap<String, String>>,
    ) -> Result<Html<String>, TrustchainHTTPError> {
        let id = form
            .get("uuid")
            .ok_or(TrustchainHTTPError::CredentialDoesNotExist)?
            .to_owned();

=======
        Path(id): Path<String>,
    ) -> Html<String> {
>>>>>>> e4e836b6
        let http_str = if !http_config().https {
            "http"
        } else {
            "https"
        };
<<<<<<< HEAD
        let did_qr_code_encoded = serde_json::to_string(&DIDQRCode {
            did: app_state.config.issuer_did.as_ref().unwrap().to_owned(),
            route: "/vc/issuer/".to_string(),
            uuid: id,
            endpoint: format!(
                "{}://{}:{}",
                http_str, app_state.config.host_reference, app_state.config.port
            ),
        })
        .unwrap();
=======
        // Generate a QR code for server address and combination of name and UUID
        let address_str = format!(
            "{}://{}:{}/vc/issuer/{id}",
            http_str, app_state.config.host_display, app_state.config.port
        );
>>>>>>> e4e836b6
        // Respond with the QR code as a png embedded in html
        Ok(Html(str_to_qr_code_html(&did_qr_code_encoded, "Issuer")))
    }

    /// API endpoint taking the UUID of a VC. Response is the VC JSON.
    pub async fn get_issuer(
        Path(credential_id): Path<String>,
        State(app_state): State<Arc<AppState>>,
    ) -> impl IntoResponse {
        let issuer_did = app_state
            .config
            .issuer_did
            .as_ref()
            .ok_or(TrustchainHTTPError::NoCredentialIssuer)?;

        app_state
            .credentials
            .get(&credential_id)
            .ok_or(TrustchainHTTPError::CredentialDoesNotExist)
            .map(|credential| {
                (
                    StatusCode::OK,
                    Json(TrustchainIssuerHTTPHandler::generate_credential_offer(
                        credential,
                        &credential_id,
                        issuer_did,
                    )),
                )
            })
    }
    /// Receives subject DID in response to offer and returns signed credential.
    pub async fn post_issuer(
        (Path(credential_id), Json(vc_info)): (Path<String>, Json<VcInfo>),
        app_state: Arc<AppState>,
    ) -> impl IntoResponse {
        info!("Received VC info: {:?}", vc_info);
        let issuer_did = app_state
            .config
            .issuer_did
            .as_ref()
            .ok_or(TrustchainHTTPError::NoCredentialIssuer)?;
        match app_state.credentials.get(&credential_id) {
            Some(credential) => {
                let credential_signed = TrustchainIssuerHTTPHandler::issue_credential(
                    credential,
                    Some(&vc_info.subject_id),
                    issuer_did,
                    app_state.verifier.resolver(),
                )
                .await?;
                Ok((StatusCode::OK, Json(credential_signed)))
            }
            None => Err(TrustchainHTTPError::CredentialDoesNotExist),
        }
    }
}

#[cfg(test)]
mod tests {
    use super::*;
    use crate::{
        config::HTTPConfig, errors::TrustchainHTTPError, server::TrustchainRouter, state::AppState,
    };
    use axum_test_helper::TestClient;
    use hyper::StatusCode;
    use lazy_static::lazy_static;
    use serde_json::json;
    use ssi::{
        jsonld::ContextLoader,
        one_or_many::OneOrMany,
        vc::{Credential, CredentialSubject, Issuer, URI},
    };
    use std::{collections::HashMap, sync::Arc};
    use trustchain_core::{utils::canonicalize, verifier::Verifier};
    use trustchain_ion::{get_ion_resolver, verifier::IONVerifier};

    lazy_static! {
        /// Lazy static reference to core configuration loaded from `trustchain_config.toml`.
        pub static ref TEST_HTTP_CONFIG: HTTPConfig = HTTPConfig {
            issuer_did: Some("did:ion:test:EiAtHHKFJWAk5AsM3tgCut3OiBY4ekHTf66AAjoysXL65Q".to_string()),
            ..Default::default()
        };
    }

    const CREDENTIALS: &str = r#"{
        "46cb84e2-fa10-11ed-a0d4-bbb4e61d1556" : {
            "@context" : [
               "https://www.w3.org/2018/credentials/v1",
               "https://www.w3.org/2018/credentials/examples/v1"
            ],
            "id": "urn:uuid:46cb84e2-fa10-11ed-a0d4-bbb4e61d1556",
            "credentialSubject" : {
               "degree" : {
                  "college" : "University of Oxbridge",
                  "name" : "Bachelor of Arts",
                  "type" : "BachelorDegree"
               },
               "familyName" : "Bloggs",
               "givenName" : "Jane"
            },
            "type" : [
               "VerifiableCredential"
            ]
         }
    }
    "#;

    // Issuer integration tests
    #[tokio::test]
    #[ignore = "integration test requires ION, MongoDB, IPFS and Bitcoin RPC"]
    async fn test_get_issuer_offer() {
        let state = Arc::new(AppState::new_with_cache(
            TEST_HTTP_CONFIG.to_owned(),
            serde_json::from_str(CREDENTIALS).unwrap(),
            HashMap::new(),
        ));
        let app = TrustchainRouter::from(state.clone()).into_router();
        // Get offer for valid credential
        let uid = "46cb84e2-fa10-11ed-a0d4-bbb4e61d1556".to_string();
        let uri = format!("/vc/issuer/{uid}");
        let client = TestClient::new(app);
        let response = client.get(&uri).send().await;
        assert_eq!(response.status(), StatusCode::OK);
        let mut actual_offer = response.json::<CredentialOffer>().await;
        let mut credential = state.credentials.get(&uid).unwrap().clone();
        credential.issuer = Some(ssi::vc::Issuer::URI(ssi::vc::URI::String(
            state.config.issuer_did.as_ref().unwrap().to_string(),
        )));
        let mut expected_offer = CredentialOffer::generate(&credential, &uid);

        // Set expiry to None as will be different
        expected_offer.expires = None;
        actual_offer.expires = None;

        // Check offers are equal
        assert_eq!(
            canonicalize(&expected_offer).unwrap(),
            canonicalize(&actual_offer).unwrap()
        );

        // Try to get an offer for non-existent credential
        let uid = "46cb84e2-fa10-11ed-a0d4-bbb4e61d1555".to_string();
        let uri = format!("/vc/issuer/{uid}");
        let app = TrustchainRouter::from(state.clone()).into_router();
        let client = TestClient::new(app);
        let response = client.get(&uri).send().await;
        assert_eq!(response.status(), StatusCode::BAD_REQUEST);
        assert_eq!(
            response.text().await,
            json!({"error":TrustchainHTTPError::CredentialDoesNotExist.to_string()}).to_string()
        );
    }

    #[tokio::test]
    #[ignore = "integration test requires ION, MongoDB, IPFS and Bitcoin RPC"]
    async fn test_post_issuer_credential() {
        let app = TrustchainRouter::from(Arc::new(AppState::new_with_cache(
            TEST_HTTP_CONFIG.to_owned(),
            serde_json::from_str(CREDENTIALS).unwrap(),
            HashMap::new(),
        )))
        .into_router();
        let uid = "46cb84e2-fa10-11ed-a0d4-bbb4e61d1556".to_string();
        let expected_subject_id = "did:example:284b3f34fad911ed9aea439566dd422a".to_string();
        let uri = format!("/vc/issuer/{uid}");
        let client = TestClient::new(app);
        let response = client
            .post(&uri)
            .json(&VcInfo {
                subject_id: expected_subject_id.to_string(),
            })
            .send()
            .await;
        // Test response
        assert_eq!(response.status(), StatusCode::OK);
        let credential = response.json::<Credential>().await;

        // Test credential subject ID
        match credential.credential_subject {
            OneOrMany::One(CredentialSubject {
                id: Some(URI::String(ref actual_subject_id)),
                property_set: _,
            }) => assert_eq!(actual_subject_id.to_string(), expected_subject_id),
            _ => panic!(),
        }

        // Test signature
        let verifier = IONVerifier::new(get_ion_resolver("http://localhost:3000/"));
        let verify_credential_result = credential
            .verify(None, verifier.resolver(), &mut ContextLoader::default())
            .await;
        assert!(verify_credential_result.errors.is_empty());

        // Test valid Trustchain issuer DID
        match credential.issuer {
            Some(Issuer::URI(URI::String(issuer))) => {
                assert!(verifier.verify(&issuer, 1666265405).await.is_ok())
            }
            _ => panic!("No issuer present."),
        }
    }
}<|MERGE_RESOLUTION|>--- conflicted
+++ resolved
@@ -126,41 +126,23 @@
     /// Generates QR code to display to holder to receive requested credential.
     pub async fn get_issuer_qrcode(
         State(app_state): State<Arc<AppState>>,
-<<<<<<< HEAD
-        Form(form): Form<HashMap<String, String>>,
+        Path(id): Path<String>,
     ) -> Result<Html<String>, TrustchainHTTPError> {
-        let id = form
-            .get("uuid")
-            .ok_or(TrustchainHTTPError::CredentialDoesNotExist)?
-            .to_owned();
-
-=======
-        Path(id): Path<String>,
-    ) -> Html<String> {
->>>>>>> e4e836b6
         let http_str = if !http_config().https {
             "http"
         } else {
             "https"
         };
-<<<<<<< HEAD
         let did_qr_code_encoded = serde_json::to_string(&DIDQRCode {
             did: app_state.config.issuer_did.as_ref().unwrap().to_owned(),
             route: "/vc/issuer/".to_string(),
             uuid: id,
             endpoint: format!(
                 "{}://{}:{}",
-                http_str, app_state.config.host_reference, app_state.config.port
+                http_str, app_state.config.host_display, app_state.config.port
             ),
         })
         .unwrap();
-=======
-        // Generate a QR code for server address and combination of name and UUID
-        let address_str = format!(
-            "{}://{}:{}/vc/issuer/{id}",
-            http_str, app_state.config.host_display, app_state.config.port
-        );
->>>>>>> e4e836b6
         // Respond with the QR code as a png embedded in html
         Ok(Html(str_to_qr_code_html(&did_qr_code_encoded, "Issuer")))
     }
