//! Implementation of `Commitment` API for ION DID method.
use bitcoin::util::psbt::serialize::Deserialize;
use bitcoin::MerkleBlock;
use bitcoin::Transaction;
use ipfs_hasher::IpfsHasher;
use serde_json::{json, Value};
use sha2::{Digest, Sha256};
use ssi::did::Document;
use std::convert::TryInto;
use std::marker::PhantomData;
use trustchain_core::commitment::TimestampCommitment;
use trustchain_core::commitment::{ChainedCommitment, CommitmentChain, CommitmentResult};
use trustchain_core::commitment::{Commitment, CommitmentError};
use trustchain_core::commitment::{DIDCommitment, TrivialCommitment};
use trustchain_core::utils::{HasEndpoints, HasKeys};
use trustchain_core::verifier::Timestamp;

use crate::sidetree::CoreIndexFile;
use crate::utils::tx_to_op_return_cid;
use crate::utils::{decode_block_header, decode_ipfs_content, reverse_endianness};
use crate::MERKLE_ROOT_KEY;
use crate::TIMESTAMP_KEY;

const CID_KEY: &str = "cid";
const DELTAS_KEY: &str = "deltas";

fn ipfs_hasher() -> fn(&[u8]) -> CommitmentResult<String> {
    |x| Ok(IpfsHasher::default().compute(x))
}

fn ipfs_decode_candidate_data() -> fn(&[u8]) -> CommitmentResult<Value> {
    |x| decode_ipfs_content(x).map_err(|_| CommitmentError::DataDecodingFailure)
}

fn block_header_hasher() -> fn(&[u8]) -> CommitmentResult<String> {
    // Candidate data the block header bytes.
    |x| {
        // Bitcoin block hash is a double SHA256 hash of the block header.
        // We use a generic sha2 crate to avoid trust in rust-bitcoin.
        let double_hash_hex = hex::encode(Sha256::digest(Sha256::digest(x)));
        // For leading (not trailing) zeros, convert the hex to big-endian.
        Ok(reverse_endianness(&double_hash_hex).unwrap())
    }
}

fn block_header_decoder() -> fn(&[u8]) -> CommitmentResult<Value> {
    |x| {
        if x.len() != 80 {
            return Err(CommitmentError::DataDecodingError(
                "Error: Bitcoin block header must be 80 bytes.".to_string(),
            ));
        };
        let decoded_header = decode_block_header(x.try_into().map_err(|err| {
            CommitmentError::DataDecodingError(format!(
                "Error: Bitcoin block header must be 80 bytes with error: {err}"
            ))
        })?);

        match decoded_header {
            Ok(x) => Ok(x),
            Err(e) => Err(CommitmentError::DataDecodingError(format!(
                "Error decoding Bitcoin block header: {}.",
                e
            ))),
        }
    }
}

/// Unit struct for incomplete commitments.
pub struct Incomplete;
/// Unit struct for complete commitments.
pub struct Complete;

/// A Commitment whose hash is an IPFS content identifier (CID) for an ION Index file.
pub struct IpfsIndexFileCommitment<T = Incomplete> {
    candidate_data: Vec<u8>,
    expected_data: Option<Value>,
    _state: PhantomData<T>, // Dummy field for type marker
}

impl IpfsIndexFileCommitment<Incomplete> {
    pub fn new(candidate_data: Vec<u8>) -> Self {
        Self {
            candidate_data,
            expected_data: None,
            _state: PhantomData::<Incomplete>,
        }
    }
}

impl IpfsIndexFileCommitment<Complete> {
    pub fn new(candidate_data: Vec<u8>, expected_data: Value) -> Self {
        Self {
            candidate_data,
            expected_data: Some(expected_data),
            _state: PhantomData::<Complete>,
        }
    }
}

impl<T> TrivialCommitment for IpfsIndexFileCommitment<T> {
    fn hasher(&self) -> fn(&[u8]) -> CommitmentResult<String> {
        ipfs_hasher()
    }

    fn candidate_data(&self) -> &[u8] {
        &self.candidate_data
    }

    fn decode_candidate_data(&self) -> fn(&[u8]) -> CommitmentResult<Value> {
        ipfs_decode_candidate_data()
    }

    fn to_commitment(self: Box<Self>, expected_data: serde_json::Value) -> Box<dyn Commitment> {
        Box::new(IpfsIndexFileCommitment::<Complete>::new(
            self.candidate_data,
            expected_data,
        ))
    }
}

impl Commitment for IpfsIndexFileCommitment<Complete> {
    fn expected_data(&self) -> &serde_json::Value {
        // Safe to unwrap as a complete commitment must have expected data
        self.expected_data.as_ref().unwrap()
    }
}

/// A Commitment whose hash is an IPFS content identifier (CID) for an ION chunk file.
pub struct IpfsChunkFileCommitment<T = Incomplete> {
    candidate_data: Vec<u8>,
    delta_index: usize,
    expected_data: Option<Value>,
    _state: PhantomData<T>, // Dummy field for type marker
}
impl IpfsChunkFileCommitment<Incomplete> {
    pub fn new(candidate_data: Vec<u8>, delta_index: usize) -> Self {
        Self {
            candidate_data,
            delta_index,
            expected_data: None,
            _state: PhantomData::<Incomplete>,
        }
    }
}
impl IpfsChunkFileCommitment<Complete> {
    pub fn new(candidate_data: Vec<u8>, delta_index: usize, expected_data: Value) -> Self {
        Self {
            candidate_data,
            delta_index,
            expected_data: Some(expected_data),
            _state: PhantomData::<Complete>,
        }
    }
}

impl<T> TrivialCommitment for IpfsChunkFileCommitment<T> {
    fn hasher(&self) -> fn(&[u8]) -> CommitmentResult<String> {
        ipfs_hasher()
    }

    fn candidate_data(&self) -> &[u8] {
        &self.candidate_data
    }

    fn filter(&self) -> Option<Box<dyn Fn(&serde_json::Value) -> CommitmentResult<Value>>> {
        // Ignore all of the deltas in the chunk file except the one at index delta_index
        // (which is the one corresponding to the relevant DID).
        let delta_index = self.delta_index;
        Some(Box::new(move |value| {
            // Note: check if mix of create, recover and deactivate whether the correct index is used.
            // TODO: Remove in future releases.
            if let Value::Object(map) = value {
                match map.get(DELTAS_KEY) {
                    Some(Value::Array(deltas)) => Ok(deltas.get(delta_index).unwrap().clone()),
                    _ => Err(CommitmentError::DataDecodingFailure),
                }
            } else {
                Err(CommitmentError::DataDecodingFailure)
            }
        }))
    }
    fn decode_candidate_data(&self) -> fn(&[u8]) -> CommitmentResult<Value> {
        ipfs_decode_candidate_data()
    }
    fn to_commitment(self: Box<Self>, expected_data: serde_json::Value) -> Box<dyn Commitment> {
        Box::new(IpfsChunkFileCommitment::<Complete>::new(
            self.candidate_data,
            self.delta_index,
            expected_data,
        ))
    }
}

impl Commitment for IpfsChunkFileCommitment<Complete> {
    fn expected_data(&self) -> &serde_json::Value {
        // Safe to unwrap as a complete commitment must have expected data
        self.expected_data.as_ref().unwrap()
    }
}

/// A Commitment whose hash is a Bitcoin transaction ID.
pub struct TxCommitment<T = Incomplete> {
    candidate_data: Vec<u8>,
    expected_data: Option<Value>,
    _state: PhantomData<T>, // Dummy field for type marker
}

impl TxCommitment<Incomplete> {
    pub fn new(candidate_data: Vec<u8>) -> Self {
        Self {
            candidate_data,
            expected_data: None,
            _state: PhantomData::<Incomplete>,
        }
    }
}

impl TxCommitment<Complete> {
    pub fn new(candidate_data: Vec<u8>, expected_data: Value) -> Self {
        Self {
            candidate_data,
            expected_data: Some(expected_data),
            _state: PhantomData::<Complete>,
        }
    }
}

impl<T> TrivialCommitment for TxCommitment<T> {
    fn hasher(&self) -> fn(&[u8]) -> CommitmentResult<String> {
        // Candidate data is a Bitcoin transaction, whose hash is the transaction ID.
        |x| {
            let tx: Transaction = match Deserialize::deserialize(x) {
                Ok(tx) => tx,
                Err(e) => {
                    return Err(CommitmentError::FailedToComputeHash(format!(
                        "Failed to deserialize transaction: {}",
                        e
                    )));
                }
            };
            Ok(tx.txid().to_string())
        }
    }

    fn candidate_data(&self) -> &[u8] {
        &self.candidate_data
    }

    /// Deserializes the candidate data into a Bitcoin transaction, then
    /// extracts and returns the IPFS content identifier in the OP_RETURN data.
    fn decode_candidate_data(&self) -> fn(&[u8]) -> CommitmentResult<Value> {
        |x| {
            // Deserialize the transaction from the candidate data.
            let tx: Transaction = match Deserialize::deserialize(x) {
                Ok(tx) => tx,
                Err(e) => {
                    return Err(CommitmentError::DataDecodingError(format!(
                        "Failed to deserialize transaction: {}",
                        e
                    )));
                }
            };
            // // Extract the IPFS content identifier from the ION OP_RETURN data.
            let cid = tx_to_op_return_cid(&tx)
                .map_err(|e| CommitmentError::DataDecodingError(e.to_string()))?;
            Ok(json!({ CID_KEY: cid }))
        }
    }
    fn to_commitment(self: Box<Self>, expected_data: serde_json::Value) -> Box<dyn Commitment> {
        Box::new(TxCommitment::<Complete>::new(
            self.candidate_data,
            expected_data,
        ))
    }
}

impl Commitment for TxCommitment<Complete> {
    fn expected_data(&self) -> &serde_json::Value {
        // Safe to unwrap as a complete commitment must have expected data
        self.expected_data.as_ref().unwrap()
    }
}

/// A Commitment whose hash is the root of a Merkle tree of Bitcoin transaction IDs.
pub struct MerkleRootCommitment<T = Incomplete> {
    candidate_data: Vec<u8>,
    expected_data: Option<Value>,
    _state: PhantomData<T>, // Dummy field for type marker
}

impl MerkleRootCommitment<Incomplete> {
    pub fn new(candidate_data: Vec<u8>) -> Self {
        Self {
            candidate_data,
            expected_data: None,
            _state: PhantomData::<Incomplete>,
        }
    }
}
impl MerkleRootCommitment<Complete> {
    pub fn new(candidate_data: Vec<u8>, expected_data: Value) -> Self {
        Self {
            candidate_data,
            expected_data: Some(expected_data),
            _state: PhantomData::<Complete>,
        }
    }
}

impl<T> TrivialCommitment for MerkleRootCommitment<T> {
    fn hasher(&self) -> fn(&[u8]) -> CommitmentResult<String> {
        // Candidate data is a Merkle proof containing a branch of transaction IDs.
        |x| {
            let merkle_block: MerkleBlock = match bitcoin::consensus::deserialize(x) {
                Ok(mb) => mb,
                Err(e) => {
                    return Err(CommitmentError::FailedToComputeHash(format!(
                        "Failed to deserialize MerkleBlock: {:?}",
                        e
                    )));
                }
            };
            // Traverse the PartialMerkleTree to obtain the Merkle root.
            match merkle_block.txn.extract_matches(&mut vec![], &mut vec![]) {
                Ok(merkle_root) => Ok(merkle_root.to_string()),
                Err(e) => Err(CommitmentError::FailedToComputeHash(format!(
                    "Failed to obtain Merkle root from PartialMerkleTree: {:?}",
                    e
                ))),
            }
        }
    }

    fn candidate_data(&self) -> &[u8] {
        &self.candidate_data
    }

    /// Deserializes the candidate data into a Merkle proof.
    fn decode_candidate_data(&self) -> fn(&[u8]) -> CommitmentResult<Value> {
        |x| {
            let merkle_block: MerkleBlock = match bitcoin::consensus::deserialize(x) {
                Ok(mb) => mb,
                Err(e) => {
                    return Err(CommitmentError::DataDecodingError(format!(
                        "Failed to deserialize MerkleBlock: {:?}",
                        e
                    )));
                }
            };
            // Get the hashes in the Merkle proof as a vector of strings.
            let hashes_vec: Vec<String> = merkle_block
                .txn
                .hashes()
                .iter()
                .map(|x| x.to_string())
                .collect();

            // Convert to a JSON value.
            Ok(serde_json::json!(hashes_vec))
        }
    }

    fn to_commitment(self: Box<Self>, expected_data: serde_json::Value) -> Box<dyn Commitment> {
        Box::new(MerkleRootCommitment::<Complete>::new(
            self.candidate_data,
            expected_data,
        ))
    }
}

impl Commitment for MerkleRootCommitment<Complete> {
    fn expected_data(&self) -> &serde_json::Value {
        // Safe to unwrap as a complete commitment must have expected data
        self.expected_data.as_ref().unwrap()
    }
}

/// A Commitment whose hash is the PoW hash of a Bitcoin block.
pub struct BlockHashCommitment<T = Incomplete> {
    candidate_data: Vec<u8>,
    expected_data: Option<Value>,
    _state: PhantomData<T>, // Dummy field for type marker
}

impl BlockHashCommitment<Incomplete> {
    pub fn new(candidate_data: Vec<u8>) -> Self {
        Self {
            candidate_data,
            expected_data: None,
            _state: PhantomData::<Incomplete>,
        }
    }
}

impl BlockHashCommitment<Complete> {
    pub fn new(candidate_data: Vec<u8>, expected_data: Value) -> Self {
        Self {
            candidate_data,
            expected_data: Some(expected_data),
            _state: PhantomData::<Complete>,
        }
    }
}

impl<T> TrivialCommitment for BlockHashCommitment<T> {
    fn hasher(&self) -> fn(&[u8]) -> CommitmentResult<String> {
        block_header_hasher()
    }

    fn candidate_data(&self) -> &[u8] {
        &self.candidate_data
    }

    /// Deserializes the candidate data into a Block header (as JSON).
    fn decode_candidate_data(&self) -> fn(&[u8]) -> CommitmentResult<Value> {
        block_header_decoder()
    }

    /// Override the filter method to ensure only the Merkle root content is considered.
    fn filter(&self) -> Option<Box<dyn Fn(&serde_json::Value) -> CommitmentResult<Value>>> {
        Some(Box::new(move |value| {
            if let Value::Object(map) = value {
                match map.get(MERKLE_ROOT_KEY) {
                    Some(Value::String(str)) => Ok(Value::String(str.clone())),
                    _ => Err(CommitmentError::DataDecodingFailure),
                }
            } else {
                Err(CommitmentError::DataDecodingFailure)
            }
        }))
    }

    fn to_commitment(self: Box<Self>, expected_data: serde_json::Value) -> Box<dyn Commitment> {
        Box::new(BlockHashCommitment::<Complete>::new(
            self.candidate_data,
            expected_data,
        ))
    }
}

impl Commitment for BlockHashCommitment<Complete> {
    fn expected_data(&self) -> &serde_json::Value {
        // Safe to unwrap as a complete commitment must have expected data
        self.expected_data.as_ref().unwrap()
    }
}

/// A commitment to ION DID Document data.
pub struct IONCommitment {
    did_doc: Document,
    chained_commitment: ChainedCommitment,
}

impl IONCommitment {
    pub fn new(
        did_doc: Document,
        chunk_file: Vec<u8>,
        provisional_index_file: Vec<u8>,
        core_index_file: Vec<u8>,
        transaction: Vec<u8>,
        merkle_proof: Vec<u8>,
        block_header: Vec<u8>,
    ) -> CommitmentResult<Self> {
        // Extract the public keys and endpoints as the expected data.
        let keys = match did_doc.get_keys() {
            Some(x) => x,
            None => vec![],
        };
        let endpoints = match did_doc.get_endpoints() {
            Some(x) => x,
            None => vec![],
        };
        let expected_data = json!([keys, endpoints]);

        // Construct the core index file commitment first, to get the index of the chunk file delta for this DID.
        let core_index_file_commitment =
            IpfsIndexFileCommitment::<Incomplete>::new(core_index_file);
        let delta_index: usize = serde_json::from_value::<CoreIndexFile>(
            core_index_file_commitment.commitment_content()?,
        )?
        .did_create_operation_index(&did_doc.id)?;

        // Construct the first *full* Commitment, followed by a sequence of TrivialCommitments.
        let chunk_file_commitment =
            IpfsChunkFileCommitment::<Incomplete>::new(chunk_file, delta_index);
        let prov_index_file_commitment =
            IpfsIndexFileCommitment::<Incomplete>::new(provisional_index_file);
        let tx_commitment = TxCommitment::<Incomplete>::new(transaction);
        let merkle_root_commitment = MerkleRootCommitment::<Incomplete>::new(merkle_proof);
        let block_hash_commitment = BlockHashCommitment::<Incomplete>::new(block_header);

        // The following construction is only possible because each TrivialCommitment
        // knows how to convert itself to the correct Commitment type.
        // This explains why the TrivialCommitment trait is necessary.
        let mut iterated_commitment =
            ChainedCommitment::new(Box::new(chunk_file_commitment).to_commitment(expected_data));
        iterated_commitment.append(Box::new(prov_index_file_commitment))?;
        iterated_commitment.append(Box::new(core_index_file_commitment))?;
        iterated_commitment.append(Box::new(tx_commitment))?;
        iterated_commitment.append(Box::new(merkle_root_commitment))?;
        iterated_commitment.append(Box::new(block_hash_commitment))?;

        Ok(Self {
            did_doc,
            chained_commitment: iterated_commitment,
        })
    }

    pub fn chained_commitment(&self) -> &ChainedCommitment {
        &self.chained_commitment
    }
}

// Delegate all Commitment trait methods to the wrapped ChainedCommitment.
impl TrivialCommitment for IONCommitment {
    fn hasher(&self) -> fn(&[u8]) -> CommitmentResult<String> {
        self.chained_commitment.hasher()
    }

    fn hash(&self) -> CommitmentResult<String> {
        self.chained_commitment.hash()
    }

    fn candidate_data(&self) -> &[u8] {
        self.chained_commitment.candidate_data()
    }

    fn decode_candidate_data(&self) -> fn(&[u8]) -> CommitmentResult<Value> {
        self.chained_commitment.decode_candidate_data()
    }

    fn to_commitment(self: Box<Self>, _: serde_json::Value) -> Box<dyn Commitment> {
        self
    }
}

// Delegate all Commitment trait methods to the wrapped ChainedCommitment.
impl Commitment for IONCommitment {
    fn expected_data(&self) -> &serde_json::Value {
        // Safe to unwrap as a complete commitment must have expected data
        self.chained_commitment.expected_data()
    }
    // Essential to override verify otherwise calls will consider last commitment only.
    fn verify(&self, target: &str) -> CommitmentResult<()> {
        // Delegate verification to the chained commitment.
        self.chained_commitment.verify(target)?;
        Ok(())
    }
}

impl DIDCommitment for IONCommitment {
    fn did(&self) -> &str {
        &self.did_doc.id
    }

    fn did_document(&self) -> &Document {
        &self.did_doc
    }

    fn as_any(&self) -> &dyn std::any::Any {
        self
    }
}

/// A Commitment whose expected data is a Unix time and hasher
/// and candidate data are obtained from a given DIDCommitment.
pub struct BlockTimestampCommitment {
<<<<<<< HEAD
    expected_data: Timestamp,
    candidate_data: Vec<u8>,
=======
    candidate_data: Vec<u8>,
    expected_data: Timestamp,
>>>>>>> ca915a65
}

impl BlockTimestampCommitment {
    pub fn new(candidate_data: Vec<u8>, expected_data: Timestamp) -> CommitmentResult<Self> {
        // The decoded candidate data must contain the timestamp such that it is found
        // by the json_contains function, otherwise the content verification will fail.
        Ok(Self {
<<<<<<< HEAD
            expected_data,
            candidate_data,
=======
            candidate_data,
            expected_data,
>>>>>>> ca915a65
        })
    }
}

impl TrivialCommitment<Timestamp> for BlockTimestampCommitment {
    fn hasher(&self) -> fn(&[u8]) -> CommitmentResult<String> {
        block_header_hasher()
    }

    fn candidate_data(&self) -> &[u8] {
        &self.candidate_data
    }
<<<<<<< HEAD

    /// Deserializes the candidate data into a Block header (as JSON).
    fn decode_candidate_data(&self) -> fn(&[u8]) -> CommitmentResult<Value> {
        block_header_decoder()
    }

    /// Override the filter method to ensure only timestamp content is considered.
    fn filter(&self) -> Option<Box<dyn Fn(&serde_json::Value) -> CommitmentResult<Value>>> {
        Some(Box::new(move |value| {
            if let Value::Object(map) = value {
                match map.get(TIMESTAMP_KEY) {
                    Some(Value::Number(timestamp)) => Ok(Value::Number(timestamp.clone())),
                    _ => Err(CommitmentError::DataDecodingFailure),
                }
            } else {
                Err(CommitmentError::DataDecodingFailure)
            }
        }))
    }

    fn to_commitment(self: Box<Self>, _: Timestamp) -> Box<dyn Commitment<Timestamp>> {
        self
    }
}

=======

    /// Deserializes the candidate data into a Block header (as JSON).
    fn decode_candidate_data(&self) -> fn(&[u8]) -> CommitmentResult<Value> {
        block_header_decoder()
    }

    /// Override the filter method to ensure only timestamp content is considered.
    fn filter(&self) -> Option<Box<dyn Fn(&serde_json::Value) -> CommitmentResult<Value>>> {
        Some(Box::new(move |value| {
            if let Value::Object(map) = value {
                match map.get(TIMESTAMP_KEY) {
                    Some(Value::Number(timestamp)) => Ok(Value::Number(timestamp.clone())),
                    _ => Err(CommitmentError::DataDecodingFailure),
                }
            } else {
                Err(CommitmentError::DataDecodingFailure)
            }
        }))
    }

    fn to_commitment(self: Box<Self>, _: Timestamp) -> Box<dyn Commitment<Timestamp>> {
        self
    }
}

>>>>>>> ca915a65
impl Commitment<Timestamp> for BlockTimestampCommitment {
    fn expected_data(&self) -> &Timestamp {
        &self.expected_data
    }
}

impl TimestampCommitment for BlockTimestampCommitment {}

#[cfg(test)]
mod tests {
    use bitcoin::util::psbt::serialize::Serialize;
    use bitcoin::BlockHash;
    use ipfs_api_backend_hyper::IpfsClient;
    use std::str::FromStr;
    use trustchain_core::{data::TEST_ROOT_DOCUMENT, utils::json_contains};

    use super::*;
    use crate::{
        data::TEST_BLOCK_HEADER_HEX,
        utils::{block_header, merkle_proof, query_ipfs, transaction},
    };

    #[test]
    fn test_block_timestamp_commitment() {
        let expected_data: Timestamp = 1666265405;
        let candidate_data = hex::decode(TEST_BLOCK_HEADER_HEX).unwrap();
        let target = BlockTimestampCommitment::new(candidate_data.clone(), expected_data).unwrap();
        target.verify_content().unwrap();
        let pow_hash = "000000000000000eaa9e43748768cd8bf34f43aaa03abd9036c463010a0c6e7f";
        target.verify(pow_hash).unwrap();

        // Both calls should instead error with incorrect timestamp
        let bad_expected_data: Timestamp = 1666265406;
        let target = BlockTimestampCommitment::new(candidate_data, bad_expected_data).unwrap();
        match target.verify_content() {
            Err(CommitmentError::FailedContentVerification(s1, s2)) => {
                assert_eq!(
                    (s1, s2),
                    (format!("{bad_expected_data}"), format!("{expected_data}"))
                )
            }
            _ => panic!(),
        };
        match target.verify(pow_hash) {
            Err(CommitmentError::FailedContentVerification(s1, s2)) => {
                assert_eq!(
                    (s1, s2),
                    (format!("{bad_expected_data}"), format!("{expected_data}"))
                )
            }
            _ => panic!(),
        };
    }

    #[test]
    fn test_block_hash_commitment_filter() {
        // The expected data is the Merkle root inside the block header.
        // For the testnet block at height 2377445, the Merkle root is:
        let expected_data =
            json!("7dce795209d4b5051da3f5f5293ac97c2ec677687098062044654111529cad69");
        let candidate_data = hex::decode(TEST_BLOCK_HEADER_HEX).unwrap();
        let target = BlockHashCommitment::<Complete>::new(candidate_data, expected_data);
        target.verify_content().unwrap();
        let pow_hash = "000000000000000eaa9e43748768cd8bf34f43aaa03abd9036c463010a0c6e7f";
        target.verify(pow_hash).unwrap();
    }

    #[tokio::test]
    #[ignore = "Integration test requires IPFS"]
    async fn test_extract_suffix_idx() {
        let target = "QmRvgZm4J3JSxfk4wRjE2u2Hi2U7VmobYnpqhqH5QP6J97";
        let ipfs_client = IpfsClient::default();
        let candidate_data = query_ipfs(target, &ipfs_client).await.unwrap();
        let core_index_file_commitment = IpfsIndexFileCommitment::<Incomplete>::new(candidate_data);
        let operation_idx = serde_json::from_value::<CoreIndexFile>(
            core_index_file_commitment.commitment_content().unwrap(),
        )
        .unwrap()
        .did_create_operation_index("did:ion:test:EiBVpjUxXeSRJpvj2TewlX9zNF3GKMCKWwGmKBZqF6pk_A");

        assert_eq!(1, operation_idx.unwrap());
    }

    #[tokio::test]
    #[ignore = "Integration test requires IPFS"]
    async fn test_ipfs_commitment() {
        let target = "QmRvgZm4J3JSxfk4wRjE2u2Hi2U7VmobYnpqhqH5QP6J97";

        let ipfs_client = IpfsClient::default();

        let candidate_data_ = query_ipfs(target, &ipfs_client).await.unwrap();
        let candidate_data = candidate_data_.clone();
        // In the core index file we expect to find the provisionalIndexFileUri.
        let expected_data =
            r#"{"provisionalIndexFileUri":"QmfXAa2MsHspcTSyru4o1bjPQELLi62sr2pAKizFstaxSs"}"#;
        let expected_data: serde_json::Value = serde_json::from_str(expected_data).unwrap();
        let commitment = IpfsIndexFileCommitment::<Complete>::new(candidate_data, expected_data);
        assert!(commitment.verify(target).is_ok());

        // We do *not* expect a different target to succeed.
        let bad_target = "QmRvgZm4J3JSxfk4wRjE2u2Hi2U7VmobYnpqhqH5QP6J98";
        assert!(commitment.verify(bad_target).is_err());
        match commitment.verify(bad_target) {
            Err(CommitmentError::FailedHashVerification(..)) => (),
            _ => panic!("Expected FailedHashVerification error."),
        }

        // We do *not* expect to find a different provisionalIndexFileUri.
        let bad_expected_data =
            r#"{"provisionalIndexFileUri":"PmfXAa2MsHspcTSyru4o1bjPQELLi62sr2pAKizFstaxSs"}"#;
        let bad_expected_data = serde_json::from_str(bad_expected_data).unwrap();
        let candidate_data = candidate_data_;
        let commitment =
            IpfsIndexFileCommitment::<Complete>::new(candidate_data, bad_expected_data);
        assert!(commitment.verify(target).is_err());
        match commitment.verify(target) {
            Err(CommitmentError::FailedContentVerification(..)) => (),
            _ => panic!("Expected FailedContentVerification error."),
        };
    }

    #[test]
    #[ignore = "Integration test requires Bitcoin Core"]
    fn test_tx_commitment() {
        let target = "9dc43cca950d923442445340c2e30bc57761a62ef3eaf2417ec5c75784ea9c2c";

        // Get the Bitcoin transaction.
        let block_hash_str = "000000000000000eaa9e43748768cd8bf34f43aaa03abd9036c463010a0c6e7f";
        let block_hash = BlockHash::from_str(block_hash_str).unwrap();
        let tx = transaction(&block_hash, 3, None).unwrap();

        // We expect to find the IPFS CID for the ION core index file in the OP_RETURN data.
        let cid_str = "QmRvgZm4J3JSxfk4wRjE2u2Hi2U7VmobYnpqhqH5QP6J97";
        let expected_str = format!(r#"{{"{}":"{}"}}"#, CID_KEY, cid_str);
        let expected_data: serde_json::Value = serde_json::from_str(&expected_str).unwrap();
        let candidate_data = Serialize::serialize(&tx);

        let commitment = TxCommitment::<Complete>::new(candidate_data, expected_data);
        assert!(commitment.verify(target).is_ok());

        // We do *not* expect a different target to succeed.
        let bad_target = "8dc43cca950d923442445340c2e30bc57761a62ef3eaf2417ec5c75784ea9c2c";
        assert!(commitment.verify(bad_target).is_err());
        match commitment.verify(bad_target) {
            Err(CommitmentError::FailedHashVerification(..)) => (),
            _ => panic!("Expected FailedHashVerification error."),
        };

        // We do *not* expect to find a different IPFS CID in the OP_RETURN data.
        let bad_cid_str = "PmRvgZm4J3JSxfk4wRjE2u2Hi2U7VmobYnpqhqH5QP6J97";
        let bad_expected_str = format!(r#"{{"{}":"{}"}}"#, CID_KEY, bad_cid_str);
        let bad_expected_data: serde_json::Value = serde_json::from_str(&bad_expected_str).unwrap();
        let candidate_data = Serialize::serialize(&tx);
        let commitment = TxCommitment::<Complete>::new(candidate_data, bad_expected_data);
        assert!(commitment.verify(target).is_err());
        match commitment.verify(target) {
            Err(CommitmentError::FailedContentVerification(..)) => (),
            _ => panic!("Expected FailedContentVerification error."),
        };
    }

    #[test]
    #[ignore = "Integration test requires Bitcoin Core"]
    fn test_merkle_root_commitment() {
        // The commitment target is the Merkle root from the block header.
        // For the testnet block at height 2377445, the Merkle root is:
        let target = "7dce795209d4b5051da3f5f5293ac97c2ec677687098062044654111529cad69";
        // and the block hash is:
        let block_hash_str = "000000000000000eaa9e43748768cd8bf34f43aaa03abd9036c463010a0c6e7f";

        // We expect to find the transaction ID in the Merkle proof (candidate data):
        let txid_str = "9dc43cca950d923442445340c2e30bc57761a62ef3eaf2417ec5c75784ea9c2c";
        let expected_data = serde_json::json!(txid_str);

        // Get the Bitcoin transaction.
        let block_hash = BlockHash::from_str(block_hash_str).unwrap();
        let tx_index = 3;
        let tx = transaction(&block_hash, tx_index, None).unwrap();

        // The candidate data is a serialized Merkle proof.
        let candidate_data_ = merkle_proof(&tx, &block_hash, None).unwrap();
        let candidate_data = candidate_data_.clone();

        let commitment = MerkleRootCommitment::<Complete>::new(candidate_data, expected_data);
        assert!(commitment.verify(target).is_ok());

        // We do *not* expect a different target to succeed.
        let bad_target = "8dce795209d4b5051da3f5f5293ac97c2ec677687098062044654111529cad69";
        assert!(commitment.verify(bad_target).is_err());
        match commitment.verify(bad_target) {
            Err(CommitmentError::FailedHashVerification(..)) => (),
            _ => panic!("Expected FailedHashVerification error."),
        };

        // We do *not* expect to find an arbitrary transaction ID.
        let bad_txid_str = "2dc43cca950d923442445340c2e30bc57761a62ef3eaf2417ec5c75784ea9c2c";
        let bad_expected_data = serde_json::json!(bad_txid_str);
        let candidate_data = candidate_data_;
        let commitment = MerkleRootCommitment::<Complete>::new(candidate_data, bad_expected_data);
        assert!(commitment.verify(target).is_err());
        match commitment.verify(target) {
            Err(CommitmentError::FailedContentVerification(..)) => (),
            _ => panic!("Expected FailedContentVerification error."),
        };
    }

    #[test]
    #[ignore = "Integration test requires Bitcoin Core"]
    fn test_block_hash_commitment() {
        // The commitment target is the block hash.
        let target = "000000000000000eaa9e43748768cd8bf34f43aaa03abd9036c463010a0c6e7f";
        let block_hash = BlockHash::from_str(target).unwrap();

        // We expect to find the Merkle root in the block header.
        // For the testnet block at height 2377445, the Merkle root is:
        let merkle_root_str = "7dce795209d4b5051da3f5f5293ac97c2ec677687098062044654111529cad69";
        let expected_data = json!(merkle_root_str);

        // The candidate data is the serialized block header.
        let block_header = block_header(&block_hash, None).unwrap();
        let candidate_data = bitcoin::consensus::serialize(&block_header);
        let commitment =
            BlockHashCommitment::<Complete>::new(candidate_data.clone(), expected_data);
        commitment.verify(target).unwrap();

        // We do *not* expect a different target to succeed.
        let bad_target = "100000000000000eaa9e43748768cd8bf34f43aaa03abd9036c463010a0c6e7f";
        assert!(commitment.verify(bad_target).is_err());
        match commitment.verify(bad_target) {
            Err(CommitmentError::FailedHashVerification(..)) => (),
            _ => panic!("Expected FailedHashVerification error."),
        };

        // We do *not* expect to find a different Merkle root.
        let bad_merkle_root_str =
            "6dce795209d4b5051da3f5f5293ac97c2ec677687098062044654111529cad69";
        let bad_expected_data = json!(bad_merkle_root_str);
        let commitment =
            BlockHashCommitment::<Complete>::new(candidate_data.clone(), bad_expected_data);
        assert!(commitment.verify(target).is_err());
        match commitment.verify(target) {
            Err(CommitmentError::FailedContentVerification(..)) => (),
            _ => panic!("Expected FailedContentVerification error."),
        };

<<<<<<< HEAD
=======
        // We do *not* expect the (correct) timestamp to be valid expected data,
        // since the candidate data is filtered to contain only the Merkle root field.
        let wrong_expected_data_commitment =
            BlockHashCommitment::<Complete>::new(candidate_data.clone(), json!(1666265405));
        assert!(wrong_expected_data_commitment.verify(target).is_err());

>>>>>>> ca915a65
        // Also test as timestamp commitment
        let expected_data = 1666265405;
        let commitment =
            BlockTimestampCommitment::new(candidate_data.clone(), expected_data).unwrap();
        commitment.verify_content().unwrap();
        commitment.verify(target).unwrap();
        let bad_expected_data = 1666265406;
        let commitment = BlockTimestampCommitment::new(candidate_data, bad_expected_data).unwrap();
        assert!(commitment.verify_content().is_err());
        assert!(commitment.verify(target).is_err());
    }

    #[tokio::test]
    #[ignore = "Integration test requires IPFS and Bitcoin Core"]
    async fn test_ion_commitment() {
        let did_doc = Document::from_json(TEST_ROOT_DOCUMENT).unwrap();

        let ipfs_client = IpfsClient::default();

        let chunk_file_cid = "QmWeK5PbKASyNjEYKJ629n6xuwmarZTY6prd19ANpt6qyN";
        let chunk_file = query_ipfs(chunk_file_cid, &ipfs_client).await.unwrap();

        let prov_index_file_cid = "QmfXAa2MsHspcTSyru4o1bjPQELLi62sr2pAKizFstaxSs";
        let prov_index_file = query_ipfs(prov_index_file_cid, &ipfs_client).await.unwrap();

        let core_index_file_cid = "QmRvgZm4J3JSxfk4wRjE2u2Hi2U7VmobYnpqhqH5QP6J97";
        let core_index_file = query_ipfs(core_index_file_cid, &ipfs_client).await.unwrap();

        let block_hash_str = "000000000000000eaa9e43748768cd8bf34f43aaa03abd9036c463010a0c6e7f";
        let block_hash = BlockHash::from_str(block_hash_str).unwrap();
        let tx_index = 3;
        let tx = transaction(&block_hash, tx_index, None).unwrap();
        let transaction = Serialize::serialize(&tx);

        let merkle_proof = merkle_proof(&tx, &block_hash, None).unwrap();

        let block_header = block_header(&block_hash, None).unwrap();
        let block_header = bitcoin::consensus::serialize(&block_header);

        let commitment = IONCommitment::new(
            did_doc,
            chunk_file,
            prov_index_file,
            core_index_file,
            transaction,
            merkle_proof,
            block_header,
        )
        .unwrap();

        let expected_data = commitment.chained_commitment.expected_data();

        println!("{:?}", expected_data);
        // The expected data contains public keys and service endpoints.
        match expected_data {
            serde_json::Value::Array(arr) => {
                assert_eq!(arr.len(), 2);
            }
            _ => panic!("Expected JSON Array."),
        }

        // Check each individual commitment.
        let commitments = commitment.chained_commitment.commitments();

        // The first one commits to the chunk file CID and is expected
        // to contain the same data as the iterated commitment.
        let chunk_file_commitment = commitments.get(0).unwrap();
        assert_eq!(chunk_file_commitment.hash().unwrap(), chunk_file_cid);
        assert_eq!(expected_data, chunk_file_commitment.expected_data());

        // Verify the chunk file commitment.
        assert!(&chunk_file_commitment.verify(chunk_file_cid).is_ok());

        // The second one commits to the provisional index file CID
        // and is expected to contain the chunk file CID.
        let prov_index_file_commitment = commitments.get(1).unwrap();
        assert_eq!(
            prov_index_file_commitment.hash().unwrap(),
            prov_index_file_cid
        );
        assert!(json_contains(
            &json!(chunk_file_cid),
            prov_index_file_commitment.expected_data()
        ));

        // Verify the provisional index file commitment.
        assert!(&prov_index_file_commitment
            .verify(prov_index_file_cid)
            .is_ok());

        // The third one commits to the core index file CID
        // and is expected to contain the provision index file CID.
        let core_index_file_commitment = commitments.get(2).unwrap();
        assert_eq!(
            core_index_file_commitment.hash().unwrap(),
            core_index_file_cid
        );
        assert!(json_contains(
            &json!(prov_index_file_cid),
            core_index_file_commitment.expected_data()
        ));

        // Verify the core index file commitment.
        assert!(&core_index_file_commitment
            .verify(core_index_file_cid)
            .is_ok());

        // The fourth one commits to the Bitcoin transaction ID
        // and is expected to contain the core index file CID.
        let tx_commitment = commitments.get(3).unwrap();
        let tx_id = "9dc43cca950d923442445340c2e30bc57761a62ef3eaf2417ec5c75784ea9c2c";
        assert_eq!(tx_commitment.hash().unwrap(), tx_id);
        assert!(json_contains(
            &json!(core_index_file_cid),
            tx_commitment.expected_data()
        ));

        // Verify the transaction ID commitment.
        assert!(&tx_commitment.verify(tx_id).is_ok());

        // The fifth one commits to the Merkle root in the block header
        // and is expected to contain the Bitcoin transaction ID.
        let merkle_root_commitment = commitments.get(4).unwrap();
        let merkle_root = "7dce795209d4b5051da3f5f5293ac97c2ec677687098062044654111529cad69";
        assert_eq!(merkle_root_commitment.hash().unwrap(), merkle_root);
        assert!(json_contains(
            &json!(tx_id),
            merkle_root_commitment.expected_data()
        ));

        // Verify the Merkle root commitment.
        assert!(&merkle_root_commitment.verify(merkle_root).is_ok());

        // Finally, the sixth one commits to the block hash (PoW)
        // and is expected to contain the Merkle root.
        let block_hash_commitment = commitments.get(5).unwrap();
        assert_eq!(block_hash_commitment.hash().unwrap(), block_hash_str);
        assert!(json_contains(
            &json!(merkle_root),
            block_hash_commitment.expected_data()
        ));

        // Verify the Merkle root commitment.
        assert!(&merkle_root_commitment.verify(merkle_root).is_ok());

        // Verify the iterated commitment content (i.e. the expected_data).
        assert!(commitment.chained_commitment.verify_content().is_ok());
        assert!(commitment.chained_commitment.verify(block_hash_str).is_ok());

        // Verify the IONCommitment itself.
        assert!(commitment.verify(block_hash_str).is_ok());
    }
}<|MERGE_RESOLUTION|>--- conflicted
+++ resolved
@@ -566,13 +566,8 @@
 /// A Commitment whose expected data is a Unix time and hasher
 /// and candidate data are obtained from a given DIDCommitment.
 pub struct BlockTimestampCommitment {
-<<<<<<< HEAD
-    expected_data: Timestamp,
-    candidate_data: Vec<u8>,
-=======
     candidate_data: Vec<u8>,
     expected_data: Timestamp,
->>>>>>> ca915a65
 }
 
 impl BlockTimestampCommitment {
@@ -580,13 +575,8 @@
         // The decoded candidate data must contain the timestamp such that it is found
         // by the json_contains function, otherwise the content verification will fail.
         Ok(Self {
-<<<<<<< HEAD
-            expected_data,
-            candidate_data,
-=======
             candidate_data,
             expected_data,
->>>>>>> ca915a65
         })
     }
 }
@@ -599,7 +589,6 @@
     fn candidate_data(&self) -> &[u8] {
         &self.candidate_data
     }
-<<<<<<< HEAD
 
     /// Deserializes the candidate data into a Block header (as JSON).
     fn decode_candidate_data(&self) -> fn(&[u8]) -> CommitmentResult<Value> {
@@ -625,33 +614,6 @@
     }
 }
 
-=======
-
-    /// Deserializes the candidate data into a Block header (as JSON).
-    fn decode_candidate_data(&self) -> fn(&[u8]) -> CommitmentResult<Value> {
-        block_header_decoder()
-    }
-
-    /// Override the filter method to ensure only timestamp content is considered.
-    fn filter(&self) -> Option<Box<dyn Fn(&serde_json::Value) -> CommitmentResult<Value>>> {
-        Some(Box::new(move |value| {
-            if let Value::Object(map) = value {
-                match map.get(TIMESTAMP_KEY) {
-                    Some(Value::Number(timestamp)) => Ok(Value::Number(timestamp.clone())),
-                    _ => Err(CommitmentError::DataDecodingFailure),
-                }
-            } else {
-                Err(CommitmentError::DataDecodingFailure)
-            }
-        }))
-    }
-
-    fn to_commitment(self: Box<Self>, _: Timestamp) -> Box<dyn Commitment<Timestamp>> {
-        self
-    }
-}
-
->>>>>>> ca915a65
 impl Commitment<Timestamp> for BlockTimestampCommitment {
     fn expected_data(&self) -> &Timestamp {
         &self.expected_data
@@ -897,15 +859,12 @@
             _ => panic!("Expected FailedContentVerification error."),
         };
 
-<<<<<<< HEAD
-=======
         // We do *not* expect the (correct) timestamp to be valid expected data,
         // since the candidate data is filtered to contain only the Merkle root field.
         let wrong_expected_data_commitment =
             BlockHashCommitment::<Complete>::new(candidate_data.clone(), json!(1666265405));
         assert!(wrong_expected_data_commitment.verify(target).is_err());
 
->>>>>>> ca915a65
         // Also test as timestamp commitment
         let expected_data = 1666265405;
         let commitment =
