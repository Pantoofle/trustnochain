--- conflicted
+++ resolved
@@ -6,11 +6,8 @@
 pub mod controller;
 pub mod create;
 pub mod data;
-<<<<<<< HEAD
 pub mod root;
-=======
 pub mod ion;
->>>>>>> b9d0c675
 pub mod sidetree;
 pub mod utils;
 pub mod verifier;
