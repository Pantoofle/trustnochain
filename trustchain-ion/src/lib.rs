//! Trustchain library for ION DID method.
pub mod attest;
pub mod attestor;
pub mod commitment;
pub mod config;
pub mod controller;
pub mod create;
pub mod data;
<<<<<<< HEAD
pub mod ion;
pub mod resolve;
=======
>>>>>>> ca915a65
pub mod sidetree;
pub mod utils;
pub mod verifier;

<<<<<<< HEAD
use crate::ion::IONTest as ION;
use did_ion::sidetree::SidetreeClient;
use std::io;
=======
use did_ion::{sidetree::SidetreeClient, ION};
use serde::{Deserialize, Serialize};
use std::{io, num::ParseIntError};
>>>>>>> ca915a65
use thiserror::Error;
use trustchain_core::resolver::{DIDMethodWrapper, Resolver};

/// Type alias
pub type IONResolver = Resolver<DIDMethodWrapper<SidetreeClient<ION>>>;

/// Type alias for URL
// TODO: remove in favour of new type pattern (e.g. URL(String)) or use https://crates.io/crates/url
// for better handling of URLs.
pub type URL = String;

/// Type for representing an endpoint as a base URL and port.
#[derive(Debug, Clone, Serialize, Deserialize, PartialEq, Eq)]
#[serde(rename_all = "camelCase")]
pub struct Endpoint {
    pub host: String,
    pub port: u16,
}

impl Endpoint {
    pub fn new(url: String, port: u16) -> Self {
        Self { host: url, port }
    }
    pub fn to_address(&self) -> String {
        format!("http://{}:{}/", self.host, self.port)
    }
    // TODO: add more flexible address methods
}

/// Test resolver
pub fn get_ion_resolver(endpoint: &str) -> IONResolver {
    IONResolver::from(SidetreeClient::<ION>::new(Some(String::from(endpoint))))
}

/// An error relating for Trustchain-ion crate.
#[derive(Error, Debug)]
pub enum TrustchainIONError {
    /// Key cannot be converted to commmitment value.
    #[error("Key cannot be converted to commmitment value.")]
    FailedToConvertToCommitment,
    /// Commitment value could not be extracted from document metadata.
    #[error("Commitment value could not be extracted from document metadata.")]
    FailedToExtractCommitment,
    /// Incorrect key type provided.
    #[error("Incorrect key type provided.")]
    IncorrectKeyType,
}

/// An error relating to a MongoDB query.
#[derive(Error, Debug)]
pub enum TrustchainMongodbError {
    /// Query returned `None`.
    #[error("Query returned None.")]
    QueryReturnedNone,
    /// Query returned an `Error`.
    #[error("Query returned Error: {0}")]
    QueryReturnedError(mongodb::error::Error),
    /// `Error` creating client.
    #[error("Error creating client: {0}")]
    ErrorCreatingClient(mongodb::error::Error),
}

impl From<io::Error> for TrustchainIpfsError {
    fn from(err: io::Error) -> Self {
        TrustchainIpfsError::DataDecodingError(err)
    }
}

impl From<serde_json::Error> for TrustchainIpfsError {
    fn from(err: serde_json::Error) -> Self {
        TrustchainIpfsError::DeserializeError(err)
    }
}

/// An error relating to an IPFS query.
#[derive(Error, Debug)]
pub enum TrustchainIpfsError {
    /// Failed to decode IPFS data.
    #[error("Failed to decode IPFS data.")]
    DataDecodingError(io::Error),
    /// Failed to decode IPFS data.
    #[error("Failed to deserialize IPFS content to JSON")]
    DeserializeError(serde_json::Error),
}

impl From<bitcoincore_rpc::Error> for TrustchainBitcoinError {
    fn from(err: bitcoincore_rpc::Error) -> Self {
        TrustchainBitcoinError::BitcoinCoreRPCError(err)
    }
}

impl From<ParseIntError> for TrustchainBitcoinError {
    fn from(err: ParseIntError) -> Self {
        TrustchainBitcoinError::BlockHeaderConversionError(err)
    }
}

/// An error relating to a Bitcoin RPC API call.
#[derive(Error, Debug)]
pub enum TrustchainBitcoinError {
    /// Failed to convert block header timestamp hex.
    #[error("Failed to convert block header timestamp hex: {0}")]
    BlockHeaderConversionError(ParseIntError),
    /// Failed to decode block header data.
    #[error("Failed to decode block header data.")]
    BlockHeaderDecodingError,
    /// Wrapped bitcoincore_rpc error
    #[error("Bitcoin core RPC error: {0}")]
    BitcoinCoreRPCError(bitcoincore_rpc::Error),
}

// MongoDB
pub const MONGO_COLLECTION_OPERATIONS: &str = "operations";
pub const MONGO_FILTER_TYPE: &str = "type";
pub const MONGO_CREATE_OPERATION: &str = "create";
pub const MONGO_FILTER_DID_SUFFIX: &str = "didSuffix";

// Bitcoin
// TODO: consider structs for deserialization similar to trustchain_ion::sidetree module
pub const TXID_KEY: &str = "txid";
pub const MERKLE_ROOT_KEY: &str = "merkle_root";
pub const VERSION_KEY: &str = "version";
pub const HASH_PREV_BLOCK_KEY: &str = "hash_prev_block";
pub const TIMESTAMP_KEY: &str = "timestamp";
pub const BITS_KEY: &str = "bits";
pub const NONCE_KEY: &str = "nonce";

// Minimum number of zeros for PoW block hash of root
// TODO: set differently for mainnet and testnet with features
pub const MIN_POW_ZEROS: usize = 14;<|MERGE_RESOLUTION|>--- conflicted
+++ resolved
@@ -6,24 +6,15 @@
 pub mod controller;
 pub mod create;
 pub mod data;
-<<<<<<< HEAD
 pub mod ion;
-pub mod resolve;
-=======
->>>>>>> ca915a65
 pub mod sidetree;
 pub mod utils;
 pub mod verifier;
 
-<<<<<<< HEAD
 use crate::ion::IONTest as ION;
 use did_ion::sidetree::SidetreeClient;
-use std::io;
-=======
-use did_ion::{sidetree::SidetreeClient, ION};
 use serde::{Deserialize, Serialize};
 use std::{io, num::ParseIntError};
->>>>>>> ca915a65
 use thiserror::Error;
 use trustchain_core::resolver::{DIDMethodWrapper, Resolver};
 
