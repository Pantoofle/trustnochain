--- conflicted
+++ resolved
@@ -1,20 +1,8 @@
 pub mod attest;
 pub mod attestor;
-<<<<<<< HEAD
 pub mod config;
-pub mod controller;
-pub mod verifier;
-
-// MongoDB
-pub const MONGO_COLLECTION_OPERATIONS: &str = "operations";
-pub const MONGO_FILTER_TYPE: &str = "type";
-pub const MONGO_CREATE_OPERATION: &str = "create";
-pub const MONGO_FILTER_DID_SUFFIX: &str = "didSuffix";
-
-=======
 pub mod commitment;
 pub mod controller;
->>>>>>> 30824b45
 pub mod create;
 pub mod data;
 pub mod resolve;
