//! Trustchain library for ION DID method.
pub mod attest;
pub mod attestor;
pub mod commitment;
pub mod config;
pub mod controller;
pub mod create;
pub mod data;
pub mod sidetree;
pub mod utils;
pub mod verifier;

use did_ion::{sidetree::SidetreeClient, ION};
use serde::{Deserialize, Serialize};
use std::{io, num::ParseIntError};
use thiserror::Error;
use trustchain_core::resolver::{DIDMethodWrapper, Resolver};

/// Type alias
pub type IONResolver = Resolver<DIDMethodWrapper<SidetreeClient<ION>>>;

/// Type alias for URL
// TODO [#126]: remove in favour of new type pattern (e.g. URL(String)) or use https://crates.io/crates/url
// for better handling of URLs.
pub type URL = String;

/// Type for representing an endpoint as a base URL and port.
#[derive(Debug, Clone, Serialize, Deserialize, PartialEq, Eq)]
#[serde(rename_all = "camelCase")]
pub struct Endpoint {
    pub host: String,
    pub port: u16,
}

impl Endpoint {
    pub fn new(url: String, port: u16) -> Self {
        Self { host: url, port }
    }
    // TODO: add more flexible address handling
    pub fn to_address(&self) -> String {
<<<<<<< HEAD
        if !self.host.starts_with("http") {
            format!("http://{}:{}/", self.host, self.port)
        } else {
            format!("{}:{}/", self.host, self.port)
=======
        match self.host.starts_with("http") {
            true => format!("{}:{}/", self.host, self.port),
            false => format!("http://{}:{}/", self.host, self.port),
>>>>>>> bcac76bd
        }
    }
}

/// Test resolver
pub fn get_ion_resolver(endpoint: &str) -> IONResolver {
    IONResolver::from(SidetreeClient::<ION>::new(Some(String::from(endpoint))))
}

/// An error relating for Trustchain-ion crate.
#[derive(Error, Debug)]
pub enum TrustchainIONError {
    /// Key cannot be converted to commmitment value.
    #[error("Key cannot be converted to commmitment value.")]
    FailedToConvertToCommitment,
    /// Commitment value could not be extracted from document metadata.
    #[error("Commitment value could not be extracted from document metadata.")]
    FailedToExtractCommitment,
    /// Incorrect key type provided.
    #[error("Incorrect key type provided.")]
    IncorrectKeyType,
}

/// An error relating to a MongoDB query.
#[derive(Error, Debug)]
pub enum TrustchainMongodbError {
    /// Query returned `None`.
    #[error("Query returned None.")]
    QueryReturnedNone,
    /// Query returned an `Error`.
    #[error("Query returned Error: {0}")]
    QueryReturnedError(mongodb::error::Error),
    /// `Error` creating client.
    #[error("Error creating client: {0}")]
    ErrorCreatingClient(mongodb::error::Error),
}

impl From<io::Error> for TrustchainIpfsError {
    fn from(err: io::Error) -> Self {
        TrustchainIpfsError::DataDecodingError(err)
    }
}

impl From<serde_json::Error> for TrustchainIpfsError {
    fn from(err: serde_json::Error) -> Self {
        TrustchainIpfsError::DeserializeError(err)
    }
}

/// An error relating to an IPFS query.
#[derive(Error, Debug)]
pub enum TrustchainIpfsError {
    /// Failed to decode IPFS data.
    #[error("Failed to decode IPFS data.")]
    DataDecodingError(io::Error),
    /// Failed to decode IPFS data.
    #[error("Failed to deserialize IPFS content to JSON")]
    DeserializeError(serde_json::Error),
}

impl From<bitcoincore_rpc::Error> for TrustchainBitcoinError {
    fn from(err: bitcoincore_rpc::Error) -> Self {
        TrustchainBitcoinError::BitcoinCoreRPCError(err)
    }
}

impl From<ParseIntError> for TrustchainBitcoinError {
    fn from(err: ParseIntError) -> Self {
        TrustchainBitcoinError::BlockHeaderConversionError(err)
    }
}

/// An error relating to a Bitcoin RPC API call.
#[derive(Error, Debug)]
pub enum TrustchainBitcoinError {
    /// Failed to convert block header timestamp hex.
    #[error("Failed to convert block header timestamp hex: {0}")]
    BlockHeaderConversionError(ParseIntError),
    /// Failed to decode block header data.
    #[error("Failed to decode block header data.")]
    BlockHeaderDecodingError,
    /// Wrapped bitcoincore_rpc error
    #[error("Bitcoin core RPC error: {0}")]
    BitcoinCoreRPCError(bitcoincore_rpc::Error),
}

// MongoDB
pub const MONGO_COLLECTION_OPERATIONS: &str = "operations";
pub const MONGO_FILTER_TYPE: &str = "type";
pub const MONGO_CREATE_OPERATION: &str = "create";
pub const MONGO_FILTER_DID_SUFFIX: &str = "didSuffix";

// Bitcoin
// TODO: consider structs for deserialization similar to trustchain_ion::sidetree module
pub const TXID_KEY: &str = "txid";
pub const MERKLE_ROOT_KEY: &str = "merkle_root";
pub const VERSION_KEY: &str = "version";
pub const HASH_PREV_BLOCK_KEY: &str = "hash_prev_block";
pub const TIMESTAMP_KEY: &str = "timestamp";
pub const BITS_KEY: &str = "bits";
pub const NONCE_KEY: &str = "nonce";

// Minimum number of zeros for PoW block hash of root
// TODO: set differently for mainnet and testnet with features
pub const MIN_POW_ZEROS: usize = 14;<|MERGE_RESOLUTION|>--- conflicted
+++ resolved
@@ -38,16 +38,9 @@
     }
     // TODO: add more flexible address handling
     pub fn to_address(&self) -> String {
-<<<<<<< HEAD
-        if !self.host.starts_with("http") {
-            format!("http://{}:{}/", self.host, self.port)
-        } else {
-            format!("{}:{}/", self.host, self.port)
-=======
         match self.host.starts_with("http") {
             true => format!("{}:{}/", self.host, self.port),
             false => format!("http://{}:{}/", self.host, self.port),
->>>>>>> bcac76bd
         }
     }
 }
