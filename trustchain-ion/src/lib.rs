#![allow(dead_code)]
pub mod attestor;
pub mod controller;
<<<<<<< HEAD
use did_ion::{sidetree::SidetreeClient, ION};
use thiserror::Error;
use trustchain_core::key_manager::KeyManager;
use trustchain_core::resolver::{DIDMethodWrapper, Resolver};

/// Key utility struct
pub struct KeyUtils;
impl KeyManager for KeyUtils {}

/// Type alias
pub type IONResolver = Resolver<DIDMethodWrapper<SidetreeClient<ION>>>;

/// Test resolver
pub fn test_resolver(endpoint: &str) -> IONResolver {
    IONResolver::from(SidetreeClient::<ION>::new(Some(String::from(endpoint))))
}

/// An error relating for rustchain-ion crate.
#[derive(Error, Debug, PartialEq, Eq, PartialOrd, Ord)]
pub enum TrustchainIONError {
    #[error("Key cannot be converted to commmitment value.")]
    FailedToConvertToCommitment,
    #[error("Commitment value could not be extracted from document metadata.")]
    FailedToExtractCommitment,
    #[error("Incorrect key type is provided.")]
    IncorrectKeyType,
}

// TODO: move to fixtures for trustchain-ion
const TEST_DOC_STATE: &str = r##"{
    "publicKeys": [
       {
          "id": "Mz94EfSCueClM5qv62SXxtLWRj4Ti7rR2wLWmW37aCs",
          "type": "JsonWebSignature2020",
          "publicKeyJwk": {
          "crv": "secp256k1",
          "kty": "EC",
          "x": "7VKmPezI_VEnMjOPfAeUnpQxhS1sLjAKfd0s7xrmx9A",
          "y": "gWZ5Bo197eZuMh3Se-3rqWCQjZWbuDpOYAaw8yC-yaQ"
          },
          "purposes": [
          "assertionMethod",
          "authentication",
          "keyAgreement",
          "capabilityInvocation",
          "capabilityDelegation"
          ]
       }
    ],
    "services": [
       {
          "id": "trustchain-controller-proof",
          "type": "TrustchainProofService",
          "serviceEndpoint": {
          "controller": "did:ion:test:EiA8yZGuDKbcnmPRs9ywaCsoE2FT9HMuyD9WmOiQasxBBg",
          "proofValue": "dummy_string"
          }
       }
    ]
 }"##;
=======
pub mod verifier;

// MongoDB
pub const MONGO_CONNECTION_STRING: &str = "mongodb://localhost:27017/";
pub const MONGO_DATABASE_ION_TESTNET_CORE: &str = "ion-testnet-core";
pub const MONGO_COLLECTION_OPERATIONS: &str = "operations";
pub const MONGO_FILTER_TYPE: &str = "type";
pub const MONGO_CREATE_OPERATION: &str = "create";
pub const MONGO_FILTER_DID_SUFFIX: &str = "didSuffix";
>>>>>>> 69fb5c17
<|MERGE_RESOLUTION|>--- conflicted
+++ resolved
@@ -1,7 +1,6 @@
 #![allow(dead_code)]
 pub mod attestor;
 pub mod controller;
-<<<<<<< HEAD
 use did_ion::{sidetree::SidetreeClient, ION};
 use thiserror::Error;
 use trustchain_core::key_manager::KeyManager;
@@ -62,7 +61,6 @@
        }
     ]
  }"##;
-=======
 pub mod verifier;
 
 // MongoDB
@@ -71,5 +69,4 @@
 pub const MONGO_COLLECTION_OPERATIONS: &str = "operations";
 pub const MONGO_FILTER_TYPE: &str = "type";
 pub const MONGO_CREATE_OPERATION: &str = "create";
-pub const MONGO_FILTER_DID_SUFFIX: &str = "didSuffix";
->>>>>>> 69fb5c17
+pub const MONGO_FILTER_DID_SUFFIX: &str = "didSuffix";