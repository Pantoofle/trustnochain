//! Trustchain library for ION DID method.
pub mod attest;
pub mod attestor;
pub mod commitment;
pub mod config;
pub mod controller;
pub mod create;
pub mod data;
pub mod sidetree;
pub mod utils;
pub mod verifier;

use did_ion::{sidetree::SidetreeClient, ION};
use serde::{Deserialize, Serialize};
use std::{io, num::ParseIntError};
use thiserror::Error;
use trustchain_core::resolver::{DIDMethodWrapper, Resolver};

/// Type alias
pub type IONResolver = Resolver<DIDMethodWrapper<SidetreeClient<ION>>>;

/// Type alias for URL
<<<<<<< HEAD
// TODO: Make this a wrapped string type and impl validation
=======
// TODO: remove in favour of new type pattern (e.g. URL(String)) or use https://crates.io/crates/url
// for better handling of URLs.
>>>>>>> 4162d5a7
pub type URL = String;

/// Type for representing an endpoint as a base URL and port.
#[derive(Debug, Clone, Serialize, Deserialize, PartialEq, Eq)]
#[serde(rename_all = "camelCase")]
pub struct Endpoint {
    pub host: String,
    pub port: u16,
}

impl Endpoint {
    pub fn new(url: String, port: u16) -> Self {
        Self { host: url, port }
    }
    pub fn to_address(&self) -> String {
        format!("http://{}:{}/", self.host, self.port)
    }
    // TODO: add more flexible address methods
}

/// Test resolver
pub fn get_ion_resolver(endpoint: &str) -> IONResolver {
    IONResolver::from(SidetreeClient::<ION>::new(Some(String::from(endpoint))))
}

/// An error relating for Trustchain-ion crate.
#[derive(Error, Debug)]
pub enum TrustchainIONError {
    /// Key cannot be converted to commmitment value.
    #[error("Key cannot be converted to commmitment value.")]
    FailedToConvertToCommitment,
    /// Commitment value could not be extracted from document metadata.
    #[error("Commitment value could not be extracted from document metadata.")]
    FailedToExtractCommitment,
    /// Incorrect key type provided.
    #[error("Incorrect key type provided.")]
    IncorrectKeyType,
}

/// An error relating to a MongoDB query.
#[derive(Error, Debug)]
pub enum TrustchainMongodbError {
    /// Query returned `None`.
    #[error("Query returned None.")]
    QueryReturnedNone,
    /// Query returned an `Error`.
    #[error("Query returned Error: {0}")]
    QueryReturnedError(mongodb::error::Error),
    /// `Error` creating client.
    #[error("Error creating client: {0}")]
    ErrorCreatingClient(mongodb::error::Error),
}

impl From<io::Error> for TrustchainIpfsError {
    fn from(err: io::Error) -> Self {
        TrustchainIpfsError::DataDecodingError(err)
    }
}

impl From<serde_json::Error> for TrustchainIpfsError {
    fn from(err: serde_json::Error) -> Self {
        TrustchainIpfsError::DeserializeError(err)
    }
}

/// An error relating to an IPFS query.
#[derive(Error, Debug)]
pub enum TrustchainIpfsError {
    /// Failed to decode IPFS data.
    #[error("Failed to decode IPFS data.")]
    DataDecodingError(io::Error),
    /// Failed to decode IPFS data.
    #[error("Failed to deserialize IPFS content to JSON")]
    DeserializeError(serde_json::Error),
}

impl From<bitcoincore_rpc::Error> for TrustchainBitcoinError {
    fn from(err: bitcoincore_rpc::Error) -> Self {
        TrustchainBitcoinError::BitcoinCoreRPCError(err)
    }
}

impl From<ParseIntError> for TrustchainBitcoinError {
    fn from(err: ParseIntError) -> Self {
        TrustchainBitcoinError::BlockHeaderConversionError(err)
    }
}

/// An error relating to a Bitcoin RPC API call.
#[derive(Error, Debug)]
pub enum TrustchainBitcoinError {
    /// Failed to convert block header timestamp hex.
    #[error("Failed to convert block header timestamp hex: {0}")]
    BlockHeaderConversionError(ParseIntError),
    /// Failed to decode block header data.
    #[error("Failed to decode block header data.")]
    BlockHeaderDecodingError,
    /// Wrapped bitcoincore_rpc error
    #[error("Bitcoin core RPC error: {0}")]
    BitcoinCoreRPCError(bitcoincore_rpc::Error),
}

// MongoDB
pub const MONGO_COLLECTION_OPERATIONS: &str = "operations";
pub const MONGO_FILTER_TYPE: &str = "type";
pub const MONGO_CREATE_OPERATION: &str = "create";
pub const MONGO_FILTER_DID_SUFFIX: &str = "didSuffix";

// Bitcoin
// TODO: consider structs for deserialization similar to trustchain_ion::sidetree module
pub const TXID_KEY: &str = "txid";
pub const MERKLE_ROOT_KEY: &str = "merkle_root";
pub const VERSION_KEY: &str = "version";
pub const HASH_PREV_BLOCK_KEY: &str = "hash_prev_block";
pub const TIMESTAMP_KEY: &str = "timestamp";
pub const BITS_KEY: &str = "bits";
pub const NONCE_KEY: &str = "nonce";

// Minimum number of zeros for PoW block hash of root
// TODO: set differently for mainnet and testnet with features
pub const MIN_ZEROS: usize = 14;<|MERGE_RESOLUTION|>--- conflicted
+++ resolved
@@ -20,12 +20,8 @@
 pub type IONResolver = Resolver<DIDMethodWrapper<SidetreeClient<ION>>>;
 
 /// Type alias for URL
-<<<<<<< HEAD
-// TODO: Make this a wrapped string type and impl validation
-=======
 // TODO: remove in favour of new type pattern (e.g. URL(String)) or use https://crates.io/crates/url
 // for better handling of URLs.
->>>>>>> 4162d5a7
 pub type URL = String;
 
 /// Type for representing an endpoint as a base URL and port.
