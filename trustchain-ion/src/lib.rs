--- conflicted
+++ resolved
@@ -4,18 +4,13 @@
 pub mod config;
 pub mod controller;
 pub mod create;
-<<<<<<< HEAD
-=======
 pub mod data;
-pub mod resolve;
 pub mod sidetree;
 pub mod utils;
 pub mod verifier;
-use std::num::ParseIntError;
 
->>>>>>> e22224d6
 use did_ion::{sidetree::SidetreeClient, ION};
-use std::io;
+use std::{io, num::ParseIntError};
 use thiserror::Error;
 use trustchain_core::resolver::{DIDMethodWrapper, Resolver};
 
