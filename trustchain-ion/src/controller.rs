--- conflicted
+++ resolved
@@ -229,16 +229,10 @@
 #[cfg(test)]
 mod tests {
     use super::*;
-<<<<<<< HEAD
-    use serde_json;
-    use ssi::did_resolve::DocumentMetadata;
-    use trustchain_core::data::{TEST_RECOVERY_KEY, TEST_UPDATE_KEY};
     use trustchain_core::data::{
-        TEST_SIDETREE_DOCUMENT_METADATA, TEST_TRUSTCHAIN_DOCUMENT_METADATA,
+        TEST_RECOVERY_KEY, TEST_SIDETREE_DOCUMENT_METADATA, TEST_TRUSTCHAIN_DOCUMENT_METADATA,
+        TEST_UPDATE_KEY,
     };
-=======
-    use trustchain_core::data::{TEST_RECOVERY_KEY, TEST_UPDATE_KEY};
->>>>>>> 3bc9a646
 
     use trustchain_core::utils::init;
 
