[package]
name = "trustchain-ion"
version = "0.1.0"
authors = ["Trustchain Devs"]
edition = "2018"

[lib]
crate-type = ["cdylib", "rlib"]

[[bin]]
name = "trustchain-cli"
path = "src/bin/main.rs"

[features]
default = ["console_error_panic_hook"]

[dependencies]
trustchain-core = { path = "../trustchain-core" }



wasm-bindgen = "0.2.63"

# The `console_error_panic_hook` crate provides better debugging of panics by
# logging them with `console.error`. This is great for development, but requires
# all the `std::fmt` and `std::panicking` infrastructure, so isn't great for
# code size when deploying.
console_error_panic_hook = { version = "0.1.6", optional = true }

# `wee_alloc` is a tiny allocator for wasm that is only ~1K in code size
# compared to the default allocator's ~10K. It is slower than the default
# allocator, however.
#
# Unfortunately, `wee_alloc` requires nightly Rust when targeting wasm for now.
# wee_alloc = { version = "0.4.5", optional = true }

clap = { version = "~4.0", features=["derive", "cargo"] }
did-ion="0.1.0"
tokio = {version = "1.20.1", features = ["full"]}
futures = "0.3.21"
async-trait = "0.1"
ssi = { version = "0.4", features = ["http-did", "secp256k1"] }
serde_json = "1.0"
canonical_json = "0.4.0"
serde = { version = "1.0", features = ["derive"] }
serde_jcs = "0.1.0"
thiserror = "1.0"
mongodb = "2.3.1"
<<<<<<< HEAD

lazy_static="1.4.0"
toml="0.7.2"

=======
actix-rt = "2.7.0"
ipfs-api-backend-actix = "0.6"
ipfs-api = "0.16.0"
ipfs-hasher = "0.13.0"
flate2 = "1.0.24"
bitcoin = "0.29.2"
bitcoincore-rpc = "0.16.0"
sha256 = "1.1.1"
hex = "0.4.3"
reqwest = "0.11"
>>>>>>> 30824b45

[target.'cfg(target_os = "android")'.dependencies.reqwest]
version = "0.11"
features = ["json", "native-tls-vendored"]


[dev-dependencies]
wasm-bindgen-test = "0.3.13"
glob = "0.3"
mockall = "0.11.2"
# wasm-pack profile option not used currently
# [profile.release]
# # Tell `rustc` to optimize for small code size.
# opt-level = "s"<|MERGE_RESOLUTION|>--- conflicted
+++ resolved
@@ -46,12 +46,8 @@
 serde_jcs = "0.1.0"
 thiserror = "1.0"
 mongodb = "2.3.1"
-<<<<<<< HEAD
-
 lazy_static="1.4.0"
 toml="0.7.2"
-
-=======
 actix-rt = "2.7.0"
 ipfs-api-backend-actix = "0.6"
 ipfs-api = "0.16.0"
@@ -62,7 +58,6 @@
 sha256 = "1.1.1"
 hex = "0.4.3"
 reqwest = "0.11"
->>>>>>> 30824b45
 
 [target.'cfg(target_os = "android")'.dependencies.reqwest]
 version = "0.11"
