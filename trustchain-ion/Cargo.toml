[package]
name = "trustchain-ion"
version = "0.1.0"
authors = ["Trustchain Devs"]
edition = "2018"

[lib]
crate-type = ["cdylib", "rlib"]

[[bin]]
name = "trustchain-cli"
path = "src/bin/main.rs"

[features]
default = ["console_error_panic_hook"]

[dependencies]
trustchain-core = { path = "../trustchain-core" }

wasm-bindgen = "0.2.63"

# The `console_error_panic_hook` crate provides better debugging of panics by
# logging them with `console.error`. This is great for development, but requires
# all the `std::fmt` and `std::panicking` infrastructure, so isn't great for
# code size when deploying.
console_error_panic_hook = { version = "0.1.6", optional = true }

# `wee_alloc` is a tiny allocator for wasm that is only ~1K in code size
# compared to the default allocator's ~10K. It is slower than the default
# allocator, however.
#
# Unfortunately, `wee_alloc` requires nightly Rust when targeting wasm for now.
wee_alloc = { version = "0.4.5", optional = true }

clap = { version = "~4.0", features=["derive", "cargo"] }

# https://crates.io/crates/did-ion
did-ion="0.1.0"
tokio = {version = "1.20.1", features = ["full"]}
futures = "0.3.21"

async-trait = "0.1"

# ssi = { version = "0.4", path = "../", default-features = false, features = ["http-did", "secp256k1"] }
ssi = { version = "0.4", features = ["http-did", "secp256k1"] }
serde_json = "1.0"
canonical_json = "0.4.0"
# lazy_static="1.4.0"
# async-trait = "0.1"
# anyhow = {}
# failure = {}
serde = { version = "1.0", features = ["derive"] }
serde_jcs = "0.1.0"
# anyhow = "1.0"
thiserror = "1.0"
# base64 = "0.13"
# sha2 = "0.10"
# json-patch = "0.2.6"
# reqwest = { version = "0.11", features = ["json"] }


[target.'cfg(target_os = "android")'.dependencies.reqwest]
version = "0.11"
features = ["json", "native-tls-vendored"]


[dev-dependencies]
wasm-bindgen-test = "0.3.13"
<<<<<<< HEAD
mockall = "0.11.2"
tempfile = { version = "3.3" }
glob = "0.3"
=======
>>>>>>> 5632552b

# wasm-pack profile option not used currently
# [profile.release]
# # Tell `rustc` to optimize for small code size.
# opt-level = "s"<|MERGE_RESOLUTION|>--- conflicted
+++ resolved
@@ -66,12 +66,7 @@
 
 [dev-dependencies]
 wasm-bindgen-test = "0.3.13"
-<<<<<<< HEAD
-mockall = "0.11.2"
-tempfile = { version = "3.3" }
 glob = "0.3"
-=======
->>>>>>> 5632552b
 
 # wasm-pack profile option not used currently
 # [profile.release]
