--- conflicted
+++ resolved
@@ -82,15 +82,8 @@
         signature_only: bool,
         root_event_time: u32,
     ) -> (VerificationResult, Option<Result<DIDChain, VerifierError>>) {
-<<<<<<< HEAD
         let resolver = get_ion_resolver("http://10.0.2.2:3000/");
-        let verification_result = resolver
-            .runtime
-            .block_on(async { credential.verify(None, &resolver).await });
-=======
-        let resolver = get_ion_resolver("http://localhost:3000/");
         let verification_result = credential.verify(None, &resolver).await;
->>>>>>> a1663a1b
         if signature_only {
             (verification_result, None)
         } else {
