--- conflicted
+++ resolved
@@ -2,12 +2,8 @@
 use async_trait::async_trait;
 use did_ion::sidetree::DocumentState;
 use futures::{stream, StreamExt, TryStreamExt};
-<<<<<<< HEAD
 use ps_sig::rsssig::RSignature;
-use ssi::ldp::now_ms;
 use ssi::vc::VerificationResult;
-=======
->>>>>>> ca915a65
 use ssi::{
     did_resolve::DIDResolver,
     ldp::LinkedDataDocument,
@@ -15,6 +11,7 @@
     vc::{LinkedDataProofOptions, Presentation},
 };
 use std::error::Error;
+use trustchain_core::vc::ProofVerify;
 use trustchain_core::{
     chain::DIDChain,
     holder::Holder,
@@ -29,12 +26,6 @@
     verifier::IONVerifier,
 };
 
-<<<<<<< HEAD
-use crate::TrustchainAPI;
-use trustchain_core::vc::ProofVerify;
-
-=======
->>>>>>> ca915a65
 /// API for Trustchain CLI DID functionality.
 #[async_trait]
 pub trait TrustchainDIDAPI {
@@ -213,26 +204,13 @@
             .collect();
         stream::iter(credentials.into_iter().zip(ldp_options_vec))
             .map(Ok)
-<<<<<<< HEAD
-            .try_for_each_concurrent(
-                limit,
-                |(idx, (credential_or_jwt, ldp_options))| async move {
-                    match credential_or_jwt {
-                        CredentialOrJWT::Credential(credential) => {
-                            println!("start {}: {}", idx, now_ms());
-                            let v = TrustchainAPI::verify_credential(
-                                credential,
-=======
             .try_for_each_concurrent(limit, |(credential_or_jwt, ldp_options)| async move {
                 match credential_or_jwt {
-                    CredentialOrJWT::Credential(credential) => TrustchainAPI::verify_credential(
-                        credential,
-                        ldp_options,
-                        root_event_time,
-                        verifier,
-                    )
-                    .await
-                    .map(|_| ()),
+                    CredentialOrJWT::Credential(credential) => {
+                        TrustchainAPI::verify_credential(credential, root_event_time, verifier)
+                            .await
+                            .map(|_| ())
+                    }
                     CredentialOrJWT::JWT(jwt) => {
                         // decode and verify for credential jwts
                         match Credential::decode_verify_jwt(
@@ -246,8 +224,6 @@
                         {
                             Ok(credential) => TrustchainAPI::verify_credential(
                                 &credential,
-                                ldp_options,
->>>>>>> ca915a65
                                 root_event_time,
                                 verifier,
                             )
@@ -275,21 +251,16 @@
 mod tests {
     use crate::api::{TrustchainVCAPI, TrustchainVPAPI};
     use crate::TrustchainAPI;
-<<<<<<< HEAD
     use ps_sig::keys::{rsskeygen, PKrss, Params};
     use ps_sig::message_structure::message_encode::EncodedMessages;
     use ps_sig::rsssig::RSignature;
+    use ssi::ldp::now_ms;
     use ssi::one_or_many::OneOrMany;
-    use ssi::vc::{Credential, CredentialOrJWT, Presentation, Proof};
+    use ssi::vc::{Credential, CredentialOrJWT, Presentation, Proof, VCDateTime};
+    use trustchain_core::utils::init;
+    use trustchain_core::vc::CredentialError;
     use trustchain_core::vc_encoding::CanonicalFlatten;
     use trustchain_core::vc_encoding::RedactValues;
-=======
-    use ssi::ldp::now_ms;
-    use ssi::one_or_many::OneOrMany;
-    use ssi::vc::{Credential, CredentialOrJWT, Presentation, VCDateTime};
-    use trustchain_core::utils::init;
-    use trustchain_core::vc::CredentialError;
->>>>>>> ca915a65
     use trustchain_core::vp::PresentationError;
     use trustchain_core::{holder::Holder, issuer::Issuer};
     use trustchain_ion::attestor::IONAttestor;
@@ -307,11 +278,6 @@
         ],
         "type": ["VerifiableCredential"],
         "issuer": "did:ion:test:EiAtHHKFJWAk5AsM3tgCut3OiBY4ekHTf66AAjoysXL65Q",
-<<<<<<< HEAD
-=======
-        "issuanceDate": "2023-09-06T12:15:08.630033Z",
-        "image": "some_base64_representation",
->>>>>>> ca915a65
         "credentialSubject": {
           "givenName": "Jane",
           "familyName": "Doe",
@@ -347,7 +313,6 @@
         let resolver = get_ion_resolver("http://localhost:3000/");
         let res = TrustchainAPI::verify_credential(
             &vc_with_proof,
-            None,
             ROOT_EVENT_TIME_1,
             &IONVerifier::new(resolver),
         )
