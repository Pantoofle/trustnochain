--- conflicted
+++ resolved
@@ -91,11 +91,7 @@
         did: &str,
         linked_data_proof_options: Option<LinkedDataProofOptions>,
         key_id: Option<&str>,
-<<<<<<< HEAD
-        resolver: &T,
-=======
         resolver: &dyn TrustchainResolver,
->>>>>>> 26e781fe
         context_loader: &mut ContextLoader,
     ) -> Result<Credential, IssuerError> {
         credential.issuer = Some(ssi::vc::Issuer::URI(URI::String(did.to_string())));
@@ -127,11 +123,7 @@
         let result = credential
             .verify(
                 linked_data_proof_options,
-<<<<<<< HEAD
-                verifier.resolver(),
-=======
                 verifier.resolver().as_did_resolver(),
->>>>>>> 26e781fe
                 context_loader,
             )
             .await;
@@ -216,11 +208,7 @@
                             match Credential::decode_verify_jwt(
                                 jwt,
                                 ldp_opts.clone(),
-<<<<<<< HEAD
-                                verifier.resolver(),
-=======
                                 verifier.resolver().as_did_resolver(),
->>>>>>> 26e781fe
                                 &mut context_loader,
                             )
                             .await
@@ -246,15 +234,11 @@
 
         // Verify signature by holder to authenticate
         let result = presentation
-<<<<<<< HEAD
-            .verify(ldp_options.clone(), verifier.resolver(), context_loader)
-=======
             .verify(
                 ldp_options.clone(),
                 verifier.resolver().as_did_resolver(),
                 context_loader,
             )
->>>>>>> 26e781fe
             .await;
         if !result.errors.is_empty() {
             return Err(PresentationError::VerifiedHolderUnauthenticated(result));
@@ -267,16 +251,11 @@
 mod tests {
     use crate::api::{TrustchainVCAPI, TrustchainVPAPI};
     use crate::TrustchainAPI;
-<<<<<<< HEAD
     use ps_sig::keys::{rsskeygen, PKrss, Params};
     use ps_sig::message_structure::message_encode::EncodedMessages;
     use ps_sig::rsssig::RSignature;
     use ssi::jsonld::ContextLoader;
     use ssi::ldp::{now_ns, Proof};
-=======
-    use ssi::jsonld::ContextLoader;
-    use ssi::ldp::now_ns;
->>>>>>> 26e781fe
     use ssi::one_or_many::OneOrMany;
     use ssi::vc::{Credential, CredentialOrJWT, Presentation, VCDateTime};
     use trustchain_core::utils::init;
